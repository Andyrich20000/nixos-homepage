--- conflicted
+++ resolved
@@ -1,5 +1,3 @@
-<<<<<<< HEAD
-=======
 
   To start developing run:
       serve
@@ -11,6 +9,44 @@
 
 
     <li>
+      <a href="https://nixos.mayflower.consulting">
+        <div>
+          <img alt="Mayflower" src="/community/commercial-support-logos/mayflower.png" />
+        </div>
+        <h2>Mayflower</h2>
+        <ul><li>Munich, Germany</li><li>Berlin, Germany</li><li>Würzburg, Germany</li></ul>
+        We are Mayflower. We build infrastructure. Declarative &amp; reproducible.
+
+      </a>
+    </li>
+
+    <li>
+      <a href="https://immutablesolutions.com/">
+        <div>
+          <img alt="Immutable Solutions" src="/community/commercial-support-logos/immutable-solutions.png" />
+        </div>
+        <h2>Immutable Solutions</h2>
+        <ul><li>Sweden</li></ul>
+        Nix specialists helping companies design, develop and deploy systems in a
+declarative fashion.
+
+      </a>
+    </li>
+
+    <li>
+      <a href="http://blackriversoft.com/">
+        <div>
+          <img alt="Black River Software" src="/community/commercial-support-logos/black-river-software.png" />
+        </div>
+        <h2>Black River Software</h2>
+        <ul><li>Ohio, USA</li></ul>
+        Black River Software offers custom software development, software architecture
+consulting, and build and deployment engineering services.
+
+      </a>
+    </li>
+
+    <li>
       <a href="https://tweag.io/">
         <div>
           <img alt="Tweag" src="/community/commercial-support-logos/tweag.svg" />
@@ -19,6 +55,46 @@
         <ul><li>Remote</li><li>Paris, France</li><li>London, UK</li><li>Zurich, Switzerland</li></ul>
         We enable deep-tech startups to achieve their vision, from research to product
 delivery. Top contributor to Nix and this website.
+
+      </a>
+    </li>
+
+    <li>
+      <a href="https://serokell.io/">
+        <div>
+          <img alt="Serokell" src="/community/commercial-support-logos/serokell.png" />
+        </div>
+        <h2>Serokell</h2>
+        <ul><li>Remote</li><li>Tallinn, Estonia</li></ul>
+        Serokell is a custom software engineering company that creates innovative
+solutions for complex problems. We do software development, consulting, and
+auditing.
+
+      </a>
+    </li>
+
+    <li>
+      <a href="https://obsidian.systems">
+        <div>
+          <img alt="Obsidian Systems" src="/community/commercial-support-logos/obsidian-systems.svg" />
+        </div>
+        <h2>Obsidian Systems</h2>
+        <ul><li>New York, USA</li></ul>
+        Software consultancy specializing in Haskell, Nix, curiosity, and innovation.
+
+      </a>
+    </li>
+
+    <li>
+      <a href="https://helsinki-systems.de">
+        <div>
+          <img alt="Helsinki Systems" src="/community/commercial-support-logos/helsinki-systems.png" />
+        </div>
+        <h2>Helsinki Systems</h2>
+        <ul><li>Stuttgart, Germany</li></ul>
+        Your partner for hosting, networks and IT solutions running on NixOS. We have
+multiple years of NixOS and decades of Linux experience to aid your NixOS
+integration and administration.
 
       </a>
     </li>
@@ -38,18 +114,6 @@
     </li>
 
     <li>
-      <a href="https://www.enlambda.com/">
-        <div>
-          <img alt="Enlambda" src="/community/commercial-support-logos/enlambda.png" />
-        </div>
-        <h2>Enlambda</h2>
-        <ul><li>Remote</li><li>Estonia</li></ul>
-        Turning operational issues into development tasks using Nix since 2013.
-
-      </a>
-    </li>
-
-    <li>
       <a href="https://www.fivebinaries.com/">
         <div>
           <img alt="five binaries" src="/community/commercial-support-logos/5inaries.png" />
@@ -58,71 +122,6 @@
         <ul><li>Tallinn, Estonia</li><li>Prague, Czech Republic</li></ul>
         Five Binaries are an infrastructure development company focused on creating
 customized highly reliable solutions for blockchain-powered industries.
-
-      </a>
-    </li>
-
-    <li>
-      <a href="https://serokell.io/">
-        <div>
-          <img alt="Serokell" src="/community/commercial-support-logos/serokell.png" />
-        </div>
-        <h2>Serokell</h2>
-        <ul><li>Remote</li><li>Tallinn, Estonia</li></ul>
-        Serokell is a custom software engineering company that creates innovative
-solutions for complex problems. We do software development, consulting, and
-auditing.
-
-      </a>
-    </li>
-
-    <li>
-      <a href="https://helsinki-systems.de">
-        <div>
-          <img alt="Helsinki Systems" src="/community/commercial-support-logos/helsinki-systems.png" />
-        </div>
-        <h2>Helsinki Systems</h2>
-        <ul><li>Stuttgart, Germany</li></ul>
-        Your partner for hosting, networks and IT solutions running on NixOS. We have
-multiple years of NixOS and decades of Linux experience to aid your NixOS
-integration and administration.
-
-      </a>
-    </li>
-
-    <li>
-      <a href="https://immutablesolutions.com/">
-        <div>
-          <img alt="Immutable Solutions" src="/community/commercial-support-logos/immutable-solutions.png" />
-        </div>
-        <h2>Immutable Solutions</h2>
-        <ul><li>Sweden</li></ul>
-        Nix specialists helping companies design, develop and deploy systems in a
-declarative fashion.
-
-      </a>
-    </li>
-
-    <li>
-      <a href="https://www.numtide.com/">
-        <div>
-          <img alt="NumTide Ltd" src="/community/commercial-support-logos/numtide.png" />
-        </div>
-        <h2>NumTide Ltd</h2>
-        <ul><li>London, UK</li></ul>
-        DevOps consulting by Developers.
-
-      </a>
-    </li>
-
-    <li>
-      <a href="https://obsidian.systems">
-        <div>
-          <img alt="Obsidian Systems" src="/community/commercial-support-logos/obsidian-systems.svg" />
-        </div>
-        <h2>Obsidian Systems</h2>
-        <ul><li>New York, USA</li></ul>
-        Software consultancy specializing in Haskell, Nix, curiosity, and innovation.
 
       </a>
     </li>
@@ -142,27 +141,25 @@
     </li>
 
     <li>
-      <a href="https://nixos.mayflower.consulting">
+      <a href="https://www.numtide.com/">
         <div>
-          <img alt="Mayflower" src="/community/commercial-support-logos/mayflower.png" />
+          <img alt="NumTide Ltd" src="/community/commercial-support-logos/numtide.png" />
         </div>
-        <h2>Mayflower</h2>
-        <ul><li>Munich, Germany</li><li>Berlin, Germany</li><li>Würzburg, Germany</li></ul>
-        We are Mayflower. We build infrastructure. Declarative &amp; reproducible.
+        <h2>NumTide Ltd</h2>
+        <ul><li>London, UK</li></ul>
+        DevOps consulting by Developers.
 
       </a>
     </li>
 
     <li>
-      <a href="http://blackriversoft.com/">
+      <a href="https://www.enlambda.com/">
         <div>
-          <img alt="Black River Software" src="/community/commercial-support-logos/black-river-software.png" />
+          <img alt="Enlambda" src="/community/commercial-support-logos/enlambda.png" />
         </div>
-        <h2>Black River Software</h2>
-        <ul><li>Ohio, USA</li></ul>
-        Black River Software offers custom software development, software architecture
-consulting, and build and deployment engineering services.
+        <h2>Enlambda</h2>
+        <ul><li>Remote</li><li>Estonia</li></ul>
+        Turning operational issues into development tasks using Nix since 2013.
 
       </a>
-    </li>
->>>>>>> d66ef9a7
+    </li>