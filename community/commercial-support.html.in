
  To start developing run:
      serve

  and go to the following URL in your browser:
      https://127.0.0.1:8000/

  It will rebuild the website on each change.


    <li>
      <a href="https://serokell.io/">
        <div>
          <img alt="Serokell" src="/community/commercial-support-logos/serokell.png" />
        </div>
        <h2>Serokell</h2>
        <ul><li>Remote</li><li>Tallinn, Estonia</li></ul>
        Serokell is a custom software engineering company that creates innovative
solutions for complex problems. We do software development, consulting, and
auditing.

      </a>
    </li>

    <li>
      <a href="https://www.numtide.com/">
        <div>
          <img alt="NumTide Ltd" src="/community/commercial-support-logos/numtide.png" />
        </div>
        <h2>NumTide Ltd</h2>
        <ul><li>London, UK</li></ul>
        DevOps consulting by Developers.

      </a>
    </li>

    <li>
      <a href="https://determinate.systems/">
        <div>
          <img alt="Determinate Systems" src="/community/commercial-support-logos/determinate-systems.svg" />
        </div>
        <h2>Determinate Systems</h2>
        <ul><li>Remote</li><li>Massachusetts, USA</li></ul>
        Confidently build and deploy to the cloud, stadium, or stock exchange.
Expert help with the Nix ecosystem from Graham Christensen and
collaborators.

      </a>
    </li>

    <li>
      <a href="https://www.enlambda.com/">
        <div>
          <img alt="Enlambda" src="/community/commercial-support-logos/enlambda.png" />
        </div>
        <h2>Enlambda</h2>
        <ul><li>Remote</li><li>Estonia</li></ul>
        Turning operational issues into development tasks using Nix since 2013.

      </a>
    </li>

    <li>
      <a href="https://obsidian.systems">
        <div>
          <img alt="Obsidian Systems" src="/community/commercial-support-logos/obsidian-systems.svg" />
        </div>
        <h2>Obsidian Systems</h2>
        <ul><li>New York, USA</li></ul>
        Software consultancy specializing in Haskell, Nix, curiosity, and innovation.

      </a>
    </li>

    <li>
<<<<<<< HEAD
      <a href="https://immutablesolutions.com/">
=======
      <a href="https://www.fivebinaries.com/">
        <div>
          <img alt="five binaries" src="/community/commercial-support-logos/5inaries.png" />
        </div>
        <h2>five binaries</h2>
        <ul><li>Tallinn, Estonia</li><li>Prague, Czech Republic</li></ul>
        Five Binaries are an infrastructure development company focused on creating
customized highly reliable solutions for blockchain-powered industries.

      </a>
    </li>

    <li>
      <a href="http://blackriversoft.com/">
>>>>>>> 5f95a9eb
        <div>
          <img alt="Black River Software" src="/community/commercial-support-logos/black-river-software.png" />
        </div>
        <h2>Black River Software</h2>
        <ul><li>Ohio, USA</li></ul>
        Black River Software offers custom software development, software architecture
consulting, and build and deployment engineering services.

      </a>
    </li>

    <li>
      <a href="https://nixos.mayflower.consulting">
        <div>
          <img alt="Mayflower" src="/community/commercial-support-logos/mayflower.png" />
        </div>
        <h2>Mayflower</h2>
        <ul><li>Munich, Germany</li><li>Berlin, Germany</li><li>Würzburg, Germany</li></ul>
        We are Mayflower. We build infrastructure. Declarative &amp; reproducible.

      </a>
    </li>

    <li>
      <a href="https://immutablesolutions.com/">
        <div>
          <img alt="Immutable Solutions" src="/community/commercial-support-logos/immutable-solutions.png" />
        </div>
        <h2>Immutable Solutions</h2>
        <ul><li>Sweden</li></ul>
        Nix specialists helping companies design, develop and deploy systems in a
declarative fashion.

      </a>
    </li>

    <li>
      <a href="https://nixcloud.io/">
        <div>
          <img alt="nixcloud" src="/community/commercial-support-logos/nixcloud.png" />
        </div>
        <h2>nixcloud</h2>
        <ul><li>Tübingen, Germany</li></ul>
        Platform for Nix based projects and services.

      </a>
    </li>

    <li>
      <a href="https://tweag.io/">
        <div>
          <img alt="Tweag" src="/community/commercial-support-logos/tweag.svg" />
        </div>
        <h2>Tweag</h2>
        <ul><li>Remote</li><li>Paris, France</li><li>London, UK</li><li>Zurich, Switzerland</li></ul>
        We enable deep-tech startups to achieve their vision, from research to product
delivery. Top contributor to Nix and this website.

      </a>
    </li>

    <li>
      <a href="https://helsinki-systems.de">
        <div>
          <img alt="Helsinki Systems" src="/community/commercial-support-logos/helsinki-systems.png" />
        </div>
        <h2>Helsinki Systems</h2>
        <ul><li>Stuttgart, Germany</li></ul>
        Your partner for hosting, networks and IT solutions running on NixOS. We have
multiple years of NixOS and decades of Linux experience to aid your NixOS
integration and administration.

      </a>
    </li><|MERGE_RESOLUTION|>--- conflicted
+++ resolved
@@ -73,9 +73,6 @@
     </li>
 
     <li>
-<<<<<<< HEAD
-      <a href="https://immutablesolutions.com/">
-=======
       <a href="https://www.fivebinaries.com/">
         <div>
           <img alt="five binaries" src="/community/commercial-support-logos/5inaries.png" />
@@ -90,7 +87,6 @@
 
     <li>
       <a href="http://blackriversoft.com/">
->>>>>>> 5f95a9eb
         <div>
           <img alt="Black River Software" src="/community/commercial-support-logos/black-river-software.png" />
         </div>
