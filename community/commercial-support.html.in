--- conflicted
+++ resolved
@@ -1,5 +1,3 @@
-<<<<<<< HEAD
-=======
 
   To start developing run:
       serve
@@ -162,5 +160,4 @@
 delivery. Top contributor to Nix and this website.
 
       </a>
-    </li>
->>>>>>> 27af9bc3
+    </li>