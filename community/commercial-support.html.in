
  To start developing run:
      serve

  and go to the following URL in your browser:
      https://127.0.0.1:8000/

  It will rebuild the website on each change.


    <li>
      <a href="https://obsidian.systems">
        <div>
          <img alt="Obsidian Systems" src="/community/commercial-support-logos/obsidian-systems.svg" />
        </div>
        <h2>Obsidian Systems</h2>
        <ul><li>New York, USA</li></ul>
        Software consultancy specializing in Haskell, Nix, curiosity, and innovation.

      </a>
    </li>

    <li>
<<<<<<< HEAD
      <a href="https://nixos.mayflower.consulting">
        <div>
          <img alt="Mayflower" src="/community/commercial-support-logos/mayflower.png" />
        </div>
        <h2>Mayflower</h2>
        <ul><li>Munich, Germany</li><li>Berlin, Germany</li><li>Würzburg, Germany</li></ul>
        We are Mayflower. We build infrastructure. Declarative &amp; reproducible.
=======
      <a href="https://tweag.io/">
        <div>
          <img alt="Tweag" src="/community/commercial-support-logos/tweag.svg" />
        </div>
        <h2>Tweag</h2>
        <ul><li>Remote</li><li>Paris, France</li><li>London, UK</li><li>Zurich, Switzerland</li></ul>
        We enable deep-tech startups to achieve their vision, from research to product
delivery. Top contributor to Nix and this website.
>>>>>>> 9de264e4

      </a>
    </li>

    <li>
      <a href="https://tweag.io/">
        <div>
          <img alt="Tweag" src="/community/commercial-support-logos/tweag.svg" />
        </div>
        <h2>Tweag</h2>
        <ul><li>Remote</li><li>Paris, France</li><li>London, UK</li><li>Zurich, Switzerland</li></ul>
        We enable deep-tech startups to achieve their vision, from research to product
delivery. Top contributor to Nix and this website.

      </a>
    </li>

    <li>
<<<<<<< HEAD
      <a href="https://immutablesolutions.com/">
        <div>
          <img alt="Immutable Solutions" src="/community/commercial-support-logos/immutable-solutions.png" />
        </div>
=======
      <a href="https://helsinki-systems.de">
        <div>
          <img alt="Helsinki Systems" src="/community/commercial-support-logos/helsinki-systems.png" />
        </div>
        <h2>Helsinki Systems</h2>
        <ul><li>Stuttgart, Germany</li></ul>
        Your partner for hosting, networks and IT solutions running on NixOS. We have
multiple years of NixOS and decades of Linux experience to aid your NixOS
integration and administration.

      </a>
    </li>

    <li>
      <a href="https://nixos.mayflower.consulting">
        <div>
          <img alt="Mayflower" src="/community/commercial-support-logos/mayflower.png" />
        </div>
        <h2>Mayflower</h2>
        <ul><li>Munich, Germany</li><li>Berlin, Germany</li><li>Würzburg, Germany</li></ul>
        We are Mayflower. We build infrastructure. Declarative &amp; reproducible.

      </a>
    </li>

    <li>
      <a href="https://immutablesolutions.com/">
        <div>
          <img alt="Immutable Solutions" src="/community/commercial-support-logos/immutable-solutions.png" />
        </div>
>>>>>>> 9de264e4
        <h2>Immutable Solutions</h2>
        <ul><li>Sweden</li></ul>
        Nix specialists helping companies design, develop and deploy systems in a
declarative fashion.

      </a>
    </li>

    <li>
      <a href="https://determinate.systems/">
        <div>
          <img alt="Determinate Systems" src="/community/commercial-support-logos/determinate-systems.svg" />
        </div>
        <h2>Determinate Systems</h2>
        <ul><li>Remote</li><li>Massachusetts, USA</li></ul>
        Confidently build and deploy to the cloud, stadium, or stock exchange.
Expert help with the Nix ecosystem from Graham Christensen and
collaborators.

      </a>
    </li>

    <li>
<<<<<<< HEAD
      <a href="https://www.numtide.com/">
        <div>
          <img alt="NumTide Ltd" src="/community/commercial-support-logos/numtide.png" />
        </div>
        <h2>NumTide Ltd</h2>
        <ul><li>London, UK</li></ul>
        DevOps consulting by Developers.
=======
      <a href="https://www.fivebinaries.com/">
        <div>
          <img alt="five binaries" src="/community/commercial-support-logos/5inaries.png" />
        </div>
        <h2>five binaries</h2>
        <ul><li>Tallinn, Estonia</li><li>Prague, Czech Republic</li></ul>
        Five Binaries are an infrastructure development company focused on creating
customized highly reliable solutions for blockchain-powered industries.
>>>>>>> 9de264e4

      </a>
    </li>

    <li>
      <a href="https://www.fivebinaries.com/">
        <div>
          <img alt="five binaries" src="/community/commercial-support-logos/5inaries.png" />
        </div>
        <h2>five binaries</h2>
        <ul><li>Tallinn, Estonia</li><li>Prague, Czech Republic</li></ul>
        Five Binaries are an infrastructure development company focused on creating
customized highly reliable solutions for blockchain-powered industries.

      </a>
    </li>

    <li>
<<<<<<< HEAD
      <a href="https://helsinki-systems.de">
        <div>
          <img alt="Helsinki Systems" src="/community/commercial-support-logos/helsinki-systems.png" />
        </div>
        <h2>Helsinki Systems</h2>
        <ul><li>Stuttgart, Germany</li></ul>
        Your partner for hosting, networks and IT solutions running on NixOS. We have
multiple years of NixOS and decades of Linux experience to aid your NixOS
integration and administration.

      </a>
    </li>

    <li>
      <a href="https://serokell.io/">
=======
      <a href="http://blackriversoft.com/">
>>>>>>> 9de264e4
        <div>
          <img alt="Serokell" src="/community/commercial-support-logos/serokell.png" />
        </div>
        <h2>Serokell</h2>
        <ul><li>Remote</li><li>Tallinn, Estonia</li></ul>
        Serokell is a custom software engineering company that creates innovative
solutions for complex problems. We do software development, consulting, and
auditing.

      </a>
    </li>

    <li>
      <a href="https://www.enlambda.com/">
        <div>
          <img alt="Enlambda" src="/community/commercial-support-logos/enlambda.png" />
        </div>
        <h2>Enlambda</h2>
        <ul><li>Remote</li><li>Estonia</li></ul>
        Turning operational issues into development tasks using Nix since 2013.

      </a>
    </li>

    <li>
<<<<<<< HEAD
      <a href="http://blackriversoft.com/">
        <div>
          <img alt="Black River Software" src="/community/commercial-support-logos/black-river-software.png" />
        </div>
        <h2>Black River Software</h2>
        <ul><li>Ohio, USA</li></ul>
        Black River Software offers custom software development, software architecture
consulting, and build and deployment engineering services.

      </a>
    </li>

    <li>
=======
>>>>>>> 9de264e4
      <a href="https://platonic.systems/">
        <div>
          <img alt="Platonic.Systems" src="/community/commercial-support-logos/platonic-systems.svg" />
        </div>
        <h2>Platonic.Systems</h2>
        <ul><li>Remote</li></ul>
        Solving your toughest software problems
Trying to build an innovative software solution? Is it behind schedule?
Over budget? Not working properly? Growing with bugs? We can help.

      </a>
    </li><|MERGE_RESOLUTION|>--- conflicted
+++ resolved
@@ -7,6 +7,83 @@
 
   It will rebuild the website on each change.
 
+
+    <li>
+      <a href="https://www.numtide.com/">
+        <div>
+          <img alt="NumTide Ltd" src="/community/commercial-support-logos/numtide.png" />
+        </div>
+        <h2>NumTide Ltd</h2>
+        <ul><li>London, UK</li></ul>
+        DevOps consulting by Developers.
+
+      </a>
+    </li>
+
+    <li>
+      <a href="http://blackriversoft.com/">
+        <div>
+          <img alt="Black River Software" src="/community/commercial-support-logos/black-river-software.png" />
+        </div>
+        <h2>Black River Software</h2>
+        <ul><li>Ohio, USA</li></ul>
+        Black River Software offers custom software development, software architecture
+consulting, and build and deployment engineering services.
+
+      </a>
+    </li>
+
+    <li>
+      <a href="https://immutablesolutions.com/">
+        <div>
+          <img alt="Immutable Solutions" src="/community/commercial-support-logos/immutable-solutions.png" />
+        </div>
+        <h2>Immutable Solutions</h2>
+        <ul><li>Sweden</li></ul>
+        Nix specialists helping companies design, develop and deploy systems in a
+declarative fashion.
+
+      </a>
+    </li>
+
+    <li>
+      <a href="https://www.enlambda.com/">
+        <div>
+          <img alt="Enlambda" src="/community/commercial-support-logos/enlambda.png" />
+        </div>
+        <h2>Enlambda</h2>
+        <ul><li>Remote</li><li>Estonia</li></ul>
+        Turning operational issues into development tasks using Nix since 2013.
+
+      </a>
+    </li>
+
+    <li>
+      <a href="https://helsinki-systems.de">
+        <div>
+          <img alt="Helsinki Systems" src="/community/commercial-support-logos/helsinki-systems.png" />
+        </div>
+        <h2>Helsinki Systems</h2>
+        <ul><li>Stuttgart, Germany</li></ul>
+        Your partner for hosting, networks and IT solutions running on NixOS. We have
+multiple years of NixOS and decades of Linux experience to aid your NixOS
+integration and administration.
+
+      </a>
+    </li>
+
+    <li>
+      <a href="https://www.fivebinaries.com/">
+        <div>
+          <img alt="five binaries" src="/community/commercial-support-logos/5inaries.png" />
+        </div>
+        <h2>five binaries</h2>
+        <ul><li>Tallinn, Estonia</li><li>Prague, Czech Republic</li></ul>
+        Five Binaries are an infrastructure development company focused on creating
+customized highly reliable solutions for blockchain-powered industries.
+
+      </a>
+    </li>
 
     <li>
       <a href="https://obsidian.systems">
@@ -21,83 +98,15 @@
     </li>
 
     <li>
-<<<<<<< HEAD
-      <a href="https://nixos.mayflower.consulting">
+      <a href="https://platonic.systems/">
         <div>
-          <img alt="Mayflower" src="/community/commercial-support-logos/mayflower.png" />
+          <img alt="Platonic.Systems" src="/community/commercial-support-logos/platonic-systems.svg" />
         </div>
-        <h2>Mayflower</h2>
-        <ul><li>Munich, Germany</li><li>Berlin, Germany</li><li>Würzburg, Germany</li></ul>
-        We are Mayflower. We build infrastructure. Declarative &amp; reproducible.
-=======
-      <a href="https://tweag.io/">
-        <div>
-          <img alt="Tweag" src="/community/commercial-support-logos/tweag.svg" />
-        </div>
-        <h2>Tweag</h2>
-        <ul><li>Remote</li><li>Paris, France</li><li>London, UK</li><li>Zurich, Switzerland</li></ul>
-        We enable deep-tech startups to achieve their vision, from research to product
-delivery. Top contributor to Nix and this website.
->>>>>>> 9de264e4
-
-      </a>
-    </li>
-
-    <li>
-      <a href="https://tweag.io/">
-        <div>
-          <img alt="Tweag" src="/community/commercial-support-logos/tweag.svg" />
-        </div>
-        <h2>Tweag</h2>
-        <ul><li>Remote</li><li>Paris, France</li><li>London, UK</li><li>Zurich, Switzerland</li></ul>
-        We enable deep-tech startups to achieve their vision, from research to product
-delivery. Top contributor to Nix and this website.
-
-      </a>
-    </li>
-
-    <li>
-<<<<<<< HEAD
-      <a href="https://immutablesolutions.com/">
-        <div>
-          <img alt="Immutable Solutions" src="/community/commercial-support-logos/immutable-solutions.png" />
-        </div>
-=======
-      <a href="https://helsinki-systems.de">
-        <div>
-          <img alt="Helsinki Systems" src="/community/commercial-support-logos/helsinki-systems.png" />
-        </div>
-        <h2>Helsinki Systems</h2>
-        <ul><li>Stuttgart, Germany</li></ul>
-        Your partner for hosting, networks and IT solutions running on NixOS. We have
-multiple years of NixOS and decades of Linux experience to aid your NixOS
-integration and administration.
-
-      </a>
-    </li>
-
-    <li>
-      <a href="https://nixos.mayflower.consulting">
-        <div>
-          <img alt="Mayflower" src="/community/commercial-support-logos/mayflower.png" />
-        </div>
-        <h2>Mayflower</h2>
-        <ul><li>Munich, Germany</li><li>Berlin, Germany</li><li>Würzburg, Germany</li></ul>
-        We are Mayflower. We build infrastructure. Declarative &amp; reproducible.
-
-      </a>
-    </li>
-
-    <li>
-      <a href="https://immutablesolutions.com/">
-        <div>
-          <img alt="Immutable Solutions" src="/community/commercial-support-logos/immutable-solutions.png" />
-        </div>
->>>>>>> 9de264e4
-        <h2>Immutable Solutions</h2>
-        <ul><li>Sweden</li></ul>
-        Nix specialists helping companies design, develop and deploy systems in a
-declarative fashion.
+        <h2>Platonic.Systems</h2>
+        <ul><li>Remote</li></ul>
+        Solving your toughest software problems
+Trying to build an innovative software solution? Is it behind schedule?
+Over budget? Not working properly? Growing with bugs? We can help.
 
       </a>
     </li>
@@ -117,61 +126,20 @@
     </li>
 
     <li>
-<<<<<<< HEAD
-      <a href="https://www.numtide.com/">
+      <a href="https://tweag.io/">
         <div>
-          <img alt="NumTide Ltd" src="/community/commercial-support-logos/numtide.png" />
+          <img alt="Tweag" src="/community/commercial-support-logos/tweag.svg" />
         </div>
-        <h2>NumTide Ltd</h2>
-        <ul><li>London, UK</li></ul>
-        DevOps consulting by Developers.
-=======
-      <a href="https://www.fivebinaries.com/">
-        <div>
-          <img alt="five binaries" src="/community/commercial-support-logos/5inaries.png" />
-        </div>
-        <h2>five binaries</h2>
-        <ul><li>Tallinn, Estonia</li><li>Prague, Czech Republic</li></ul>
-        Five Binaries are an infrastructure development company focused on creating
-customized highly reliable solutions for blockchain-powered industries.
->>>>>>> 9de264e4
-
-      </a>
-    </li>
-
-    <li>
-      <a href="https://www.fivebinaries.com/">
-        <div>
-          <img alt="five binaries" src="/community/commercial-support-logos/5inaries.png" />
-        </div>
-        <h2>five binaries</h2>
-        <ul><li>Tallinn, Estonia</li><li>Prague, Czech Republic</li></ul>
-        Five Binaries are an infrastructure development company focused on creating
-customized highly reliable solutions for blockchain-powered industries.
-
-      </a>
-    </li>
-
-    <li>
-<<<<<<< HEAD
-      <a href="https://helsinki-systems.de">
-        <div>
-          <img alt="Helsinki Systems" src="/community/commercial-support-logos/helsinki-systems.png" />
-        </div>
-        <h2>Helsinki Systems</h2>
-        <ul><li>Stuttgart, Germany</li></ul>
-        Your partner for hosting, networks and IT solutions running on NixOS. We have
-multiple years of NixOS and decades of Linux experience to aid your NixOS
-integration and administration.
+        <h2>Tweag</h2>
+        <ul><li>Remote</li><li>Paris, France</li><li>London, UK</li><li>Zurich, Switzerland</li></ul>
+        We enable deep-tech startups to achieve their vision, from research to product
+delivery. Top contributor to Nix and this website.
 
       </a>
     </li>
 
     <li>
       <a href="https://serokell.io/">
-=======
-      <a href="http://blackriversoft.com/">
->>>>>>> 9de264e4
         <div>
           <img alt="Serokell" src="/community/commercial-support-logos/serokell.png" />
         </div>
@@ -185,43 +153,13 @@
     </li>
 
     <li>
-      <a href="https://www.enlambda.com/">
+      <a href="https://nixos.mayflower.consulting">
         <div>
-          <img alt="Enlambda" src="/community/commercial-support-logos/enlambda.png" />
+          <img alt="Mayflower" src="/community/commercial-support-logos/mayflower.png" />
         </div>
-        <h2>Enlambda</h2>
-        <ul><li>Remote</li><li>Estonia</li></ul>
-        Turning operational issues into development tasks using Nix since 2013.
-
-      </a>
-    </li>
-
-    <li>
-<<<<<<< HEAD
-      <a href="http://blackriversoft.com/">
-        <div>
-          <img alt="Black River Software" src="/community/commercial-support-logos/black-river-software.png" />
-        </div>
-        <h2>Black River Software</h2>
-        <ul><li>Ohio, USA</li></ul>
-        Black River Software offers custom software development, software architecture
-consulting, and build and deployment engineering services.
-
-      </a>
-    </li>
-
-    <li>
-=======
->>>>>>> 9de264e4
-      <a href="https://platonic.systems/">
-        <div>
-          <img alt="Platonic.Systems" src="/community/commercial-support-logos/platonic-systems.svg" />
-        </div>
-        <h2>Platonic.Systems</h2>
-        <ul><li>Remote</li></ul>
-        Solving your toughest software problems
-Trying to build an innovative software solution? Is it behind schedule?
-Over budget? Not working properly? Growing with bugs? We can help.
+        <h2>Mayflower</h2>
+        <ul><li>Munich, Germany</li><li>Berlin, Germany</li><li>Würzburg, Germany</li></ul>
+        We are Mayflower. We build infrastructure. Declarative &amp; reproducible.
 
       </a>
     </li>