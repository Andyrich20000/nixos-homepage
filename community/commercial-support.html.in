
    <li>
      <a href="https://www.enlambda.com/">
        <div>
          <img alt="Enlambda" src="/community/commercial-support-logos/enlambda.png" />
        </div>
        <h2>Enlambda</h2>
        <ul><li>Remote</li><li>Estonia</li></ul>
        Turning operational issues into development tasks using Nix since 2013.

      </a>
    </li>

    <li>
      <a href="https://determinate.systems/">
        <div>
          <img alt="Determinate Systems" src="/community/commercial-support-logos/determinate-systems.svg" />
        </div>
        <h2>Determinate Systems</h2>
        <ul><li>Remote</li><li>Massachusetts, USA</li></ul>
        Confidently build and deploy to the cloud, stadium, or stock exchange.
Expert help with the Nix ecosystem from Graham Christensen and
collaborators.

      </a>
    </li>

    <li>
<<<<<<< HEAD
      <a href="https://platonic.systems/">
        <div>
          <img alt="Platonic.Systems" src="/community/commercial-support-logos/platonic-systems.svg" />
        </div>
        <h2>Platonic.Systems</h2>
        <ul><li>Remote</li></ul>
        Solving your toughest software problems
Trying to build an innovative software solution? Is it behind schedule?
Over budget? Not working properly? Growing with bugs? We can help.
=======
      <a href="https://www.fivebinaries.com/">
        <div>
          <img alt="five binaries" src="/community/commercial-support-logos/5inaries.png" />
        </div>
        <h2>five binaries</h2>
        <ul><li>Tallinn, Estonia</li><li>Prague, Czech Republic</li></ul>
        Five Binaries are an infrastructure development company focused on creating
customized highly reliable solutions for blockchain-powered industries.
>>>>>>> 4e03b250

      </a>
    </li>

    <li>
      <a href="https://immutablesolutions.com/">
        <div>
          <img alt="Immutable Solutions" src="/community/commercial-support-logos/immutable-solutions.png" />
        </div>
        <h2>Immutable Solutions</h2>
        <ul><li>Sweden</li></ul>
        Nix specialists helping companies design, develop and deploy systems in a
declarative fashion.

      </a>
    </li>

    <li>
<<<<<<< HEAD
      <a href="https://nixos.mayflower.consulting">
        <div>
          <img alt="Mayflower" src="/community/commercial-support-logos/mayflower.png" />
        </div>
        <h2>Mayflower</h2>
        <ul><li>Munich, Germany</li><li>Berlin, Germany</li><li>Würzburg, Germany</li></ul>
        We are Mayflower. We build infrastructure. Declarative &amp; reproducible.
=======
      <a href="http://blackriversoft.com/">
        <div>
          <img alt="Black River Software" src="/community/commercial-support-logos/black-river-software.png" />
        </div>
        <h2>Black River Software</h2>
        <ul><li>Ohio, USA</li></ul>
        Black River Software offers custom software development, software architecture
consulting, and build and deployment engineering services.
>>>>>>> 4e03b250

      </a>
    </li>

    <li>
<<<<<<< HEAD
      <a href="https://serokell.io/">
        <div>
          <img alt="Serokell" src="/community/commercial-support-logos/serokell.png" />
        </div>
        <h2>Serokell</h2>
        <ul><li>Remote</li><li>Tallinn, Estonia</li></ul>
        Serokell is a custom software engineering company that creates innovative
solutions for complex problems. We do software development, consulting, and
auditing.
=======
      <a href="https://obsidian.systems">
        <div>
          <img alt="Obsidian Systems" src="/community/commercial-support-logos/obsidian-systems.svg" />
        </div>
        <h2>Obsidian Systems</h2>
        <ul><li>New York, USA</li></ul>
        Software consultancy specializing in Haskell, Nix, curiosity, and innovation.
>>>>>>> 4e03b250

      </a>
    </li>

    <li>
      <a href="https://www.enlambda.com/">
        <div>
          <img alt="Enlambda" src="/community/commercial-support-logos/enlambda.png" />
        </div>
        <h2>Enlambda</h2>
        <ul><li>Remote</li><li>Estonia</li></ul>
        Turning operational issues into development tasks using Nix since 2013.

      </a>
    </li>

    <li>
<<<<<<< HEAD
      <a href="https://www.fivebinaries.com/">
        <div>
          <img alt="five binaries" src="/community/commercial-support-logos/5inaries.png" />
        </div>
        <h2>five binaries</h2>
        <ul><li>Tallinn, Estonia</li><li>Prague, Czech Republic</li></ul>
        Five Binaries are an infrastructure development company focused on creating
customized highly reliable solutions for blockchain-powered industries.
=======
      <a href="https://tweag.io/">
        <div>
          <img alt="Tweag" src="/community/commercial-support-logos/tweag.svg" />
        </div>
        <h2>Tweag</h2>
        <ul><li>Remote</li><li>Paris, France</li><li>London, UK</li><li>Zurich, Switzerland</li></ul>
        We enable deep-tech startups to achieve their vision, from research to product
delivery. Top contributor to Nix and this website.
>>>>>>> 4e03b250

      </a>
    </li>

    <li>
<<<<<<< HEAD
      <a href="https://helsinki-systems.de">
        <div>
          <img alt="Helsinki Systems" src="/community/commercial-support-logos/helsinki-systems.png" />
        </div>
        <h2>Helsinki Systems</h2>
        <ul><li>Stuttgart, Germany</li></ul>
        Your partner for hosting, networks and IT solutions running on NixOS. We have
multiple years of NixOS and decades of Linux experience to aid your NixOS
integration and administration.
=======
      <a href="https://determinate.systems/">
        <div>
          <img alt="Determinate Systems" src="/community/commercial-support-logos/determinate-systems.svg" />
        </div>
        <h2>Determinate Systems</h2>
        <ul><li>Remote</li><li>Massachusetts, USA</li></ul>
        Confidently build and deploy to the cloud, stadium, or stock exchange.
Expert help with the Nix ecosystem from Graham Christensen and
collaborators.
>>>>>>> 4e03b250

      </a>
    </li>

    <li>
      <a href="https://nixos.mayflower.consulting">
        <div>
          <img alt="Mayflower" src="/community/commercial-support-logos/mayflower.png" />
        </div>
        <h2>Mayflower</h2>
        <ul><li>Munich, Germany</li><li>Berlin, Germany</li><li>Würzburg, Germany</li></ul>
        We are Mayflower. We build infrastructure. Declarative &amp; reproducible.

      </a>
    </li>

    <li>
<<<<<<< HEAD
      <a href="http://blackriversoft.com/">
        <div>
          <img alt="Black River Software" src="/community/commercial-support-logos/black-river-software.png" />
        </div>
        <h2>Black River Software</h2>
        <ul><li>Ohio, USA</li></ul>
        Black River Software offers custom software development, software architecture
consulting, and build and deployment engineering services.
=======
      <a href="https://www.numtide.com/">
        <div>
          <img alt="NumTide Ltd" src="/community/commercial-support-logos/numtide.png" />
        </div>
        <h2>NumTide Ltd</h2>
        <ul><li>London, UK</li></ul>
        DevOps consulting by Developers.

      </a>
    </li>

    <li>
      <a href="https://serokell.io/">
        <div>
          <img alt="Serokell" src="/community/commercial-support-logos/serokell.png" />
        </div>
        <h2>Serokell</h2>
        <ul><li>Remote</li><li>Tallinn, Estonia</li></ul>
        Serokell is a custom software engineering company that creates innovative
solutions for complex problems. We do software development, consulting, and
auditing.
>>>>>>> 4e03b250

      </a>
    </li>

    <li>
<<<<<<< HEAD
      <a href="https://immutablesolutions.com/">
        <div>
          <img alt="Immutable Solutions" src="/community/commercial-support-logos/immutable-solutions.png" />
        </div>
        <h2>Immutable Solutions</h2>
        <ul><li>Sweden</li></ul>
        Nix specialists helping companies design, develop and deploy systems in a
declarative fashion.
=======
      <a href="https://helsinki-systems.de">
        <div>
          <img alt="Helsinki Systems" src="/community/commercial-support-logos/helsinki-systems.png" />
        </div>
        <h2>Helsinki Systems</h2>
        <ul><li>Stuttgart, Germany</li></ul>
        Your partner for hosting, networks and IT solutions running on NixOS. We have
multiple years of NixOS and decades of Linux experience to aid your NixOS
integration and administration.
>>>>>>> 4e03b250

      </a>
    </li><|MERGE_RESOLUTION|>--- conflicted
+++ resolved
@@ -1,3 +1,63 @@
+
+  To start developing run:
+      serve
+
+  and go to the following URL in your browser:
+      https://127.0.0.1:8000/
+
+  It will rebuild the website on each change.
+
+
+    <li>
+      <a href="https://www.fivebinaries.com/">
+        <div>
+          <img alt="five binaries" src="/community/commercial-support-logos/5inaries.png" />
+        </div>
+        <h2>five binaries</h2>
+        <ul><li>Tallinn, Estonia</li><li>Prague, Czech Republic</li></ul>
+        Five Binaries are an infrastructure development company focused on creating
+customized highly reliable solutions for blockchain-powered industries.
+
+      </a>
+    </li>
+
+    <li>
+      <a href="https://immutablesolutions.com/">
+        <div>
+          <img alt="Immutable Solutions" src="/community/commercial-support-logos/immutable-solutions.png" />
+        </div>
+        <h2>Immutable Solutions</h2>
+        <ul><li>Sweden</li></ul>
+        Nix specialists helping companies design, develop and deploy systems in a
+declarative fashion.
+
+      </a>
+    </li>
+
+    <li>
+      <a href="http://blackriversoft.com/">
+        <div>
+          <img alt="Black River Software" src="/community/commercial-support-logos/black-river-software.png" />
+        </div>
+        <h2>Black River Software</h2>
+        <ul><li>Ohio, USA</li></ul>
+        Black River Software offers custom software development, software architecture
+consulting, and build and deployment engineering services.
+
+      </a>
+    </li>
+
+    <li>
+      <a href="https://obsidian.systems">
+        <div>
+          <img alt="Obsidian Systems" src="/community/commercial-support-logos/obsidian-systems.svg" />
+        </div>
+        <h2>Obsidian Systems</h2>
+        <ul><li>New York, USA</li></ul>
+        Software consultancy specializing in Haskell, Nix, curiosity, and innovation.
+
+      </a>
+    </li>
 
     <li>
       <a href="https://www.enlambda.com/">
@@ -7,6 +67,19 @@
         <h2>Enlambda</h2>
         <ul><li>Remote</li><li>Estonia</li></ul>
         Turning operational issues into development tasks using Nix since 2013.
+
+      </a>
+    </li>
+
+    <li>
+      <a href="https://tweag.io/">
+        <div>
+          <img alt="Tweag" src="/community/commercial-support-logos/tweag.svg" />
+        </div>
+        <h2>Tweag</h2>
+        <ul><li>Remote</li><li>Paris, France</li><li>London, UK</li><li>Zurich, Switzerland</li></ul>
+        We enable deep-tech startups to achieve their vision, from research to product
+delivery. Top contributor to Nix and this website.
 
       </a>
     </li>
@@ -26,153 +99,6 @@
     </li>
 
     <li>
-<<<<<<< HEAD
-      <a href="https://platonic.systems/">
-        <div>
-          <img alt="Platonic.Systems" src="/community/commercial-support-logos/platonic-systems.svg" />
-        </div>
-        <h2>Platonic.Systems</h2>
-        <ul><li>Remote</li></ul>
-        Solving your toughest software problems
-Trying to build an innovative software solution? Is it behind schedule?
-Over budget? Not working properly? Growing with bugs? We can help.
-=======
-      <a href="https://www.fivebinaries.com/">
-        <div>
-          <img alt="five binaries" src="/community/commercial-support-logos/5inaries.png" />
-        </div>
-        <h2>five binaries</h2>
-        <ul><li>Tallinn, Estonia</li><li>Prague, Czech Republic</li></ul>
-        Five Binaries are an infrastructure development company focused on creating
-customized highly reliable solutions for blockchain-powered industries.
->>>>>>> 4e03b250
-
-      </a>
-    </li>
-
-    <li>
-      <a href="https://immutablesolutions.com/">
-        <div>
-          <img alt="Immutable Solutions" src="/community/commercial-support-logos/immutable-solutions.png" />
-        </div>
-        <h2>Immutable Solutions</h2>
-        <ul><li>Sweden</li></ul>
-        Nix specialists helping companies design, develop and deploy systems in a
-declarative fashion.
-
-      </a>
-    </li>
-
-    <li>
-<<<<<<< HEAD
-      <a href="https://nixos.mayflower.consulting">
-        <div>
-          <img alt="Mayflower" src="/community/commercial-support-logos/mayflower.png" />
-        </div>
-        <h2>Mayflower</h2>
-        <ul><li>Munich, Germany</li><li>Berlin, Germany</li><li>Würzburg, Germany</li></ul>
-        We are Mayflower. We build infrastructure. Declarative &amp; reproducible.
-=======
-      <a href="http://blackriversoft.com/">
-        <div>
-          <img alt="Black River Software" src="/community/commercial-support-logos/black-river-software.png" />
-        </div>
-        <h2>Black River Software</h2>
-        <ul><li>Ohio, USA</li></ul>
-        Black River Software offers custom software development, software architecture
-consulting, and build and deployment engineering services.
->>>>>>> 4e03b250
-
-      </a>
-    </li>
-
-    <li>
-<<<<<<< HEAD
-      <a href="https://serokell.io/">
-        <div>
-          <img alt="Serokell" src="/community/commercial-support-logos/serokell.png" />
-        </div>
-        <h2>Serokell</h2>
-        <ul><li>Remote</li><li>Tallinn, Estonia</li></ul>
-        Serokell is a custom software engineering company that creates innovative
-solutions for complex problems. We do software development, consulting, and
-auditing.
-=======
-      <a href="https://obsidian.systems">
-        <div>
-          <img alt="Obsidian Systems" src="/community/commercial-support-logos/obsidian-systems.svg" />
-        </div>
-        <h2>Obsidian Systems</h2>
-        <ul><li>New York, USA</li></ul>
-        Software consultancy specializing in Haskell, Nix, curiosity, and innovation.
->>>>>>> 4e03b250
-
-      </a>
-    </li>
-
-    <li>
-      <a href="https://www.enlambda.com/">
-        <div>
-          <img alt="Enlambda" src="/community/commercial-support-logos/enlambda.png" />
-        </div>
-        <h2>Enlambda</h2>
-        <ul><li>Remote</li><li>Estonia</li></ul>
-        Turning operational issues into development tasks using Nix since 2013.
-
-      </a>
-    </li>
-
-    <li>
-<<<<<<< HEAD
-      <a href="https://www.fivebinaries.com/">
-        <div>
-          <img alt="five binaries" src="/community/commercial-support-logos/5inaries.png" />
-        </div>
-        <h2>five binaries</h2>
-        <ul><li>Tallinn, Estonia</li><li>Prague, Czech Republic</li></ul>
-        Five Binaries are an infrastructure development company focused on creating
-customized highly reliable solutions for blockchain-powered industries.
-=======
-      <a href="https://tweag.io/">
-        <div>
-          <img alt="Tweag" src="/community/commercial-support-logos/tweag.svg" />
-        </div>
-        <h2>Tweag</h2>
-        <ul><li>Remote</li><li>Paris, France</li><li>London, UK</li><li>Zurich, Switzerland</li></ul>
-        We enable deep-tech startups to achieve their vision, from research to product
-delivery. Top contributor to Nix and this website.
->>>>>>> 4e03b250
-
-      </a>
-    </li>
-
-    <li>
-<<<<<<< HEAD
-      <a href="https://helsinki-systems.de">
-        <div>
-          <img alt="Helsinki Systems" src="/community/commercial-support-logos/helsinki-systems.png" />
-        </div>
-        <h2>Helsinki Systems</h2>
-        <ul><li>Stuttgart, Germany</li></ul>
-        Your partner for hosting, networks and IT solutions running on NixOS. We have
-multiple years of NixOS and decades of Linux experience to aid your NixOS
-integration and administration.
-=======
-      <a href="https://determinate.systems/">
-        <div>
-          <img alt="Determinate Systems" src="/community/commercial-support-logos/determinate-systems.svg" />
-        </div>
-        <h2>Determinate Systems</h2>
-        <ul><li>Remote</li><li>Massachusetts, USA</li></ul>
-        Confidently build and deploy to the cloud, stadium, or stock exchange.
-Expert help with the Nix ecosystem from Graham Christensen and
-collaborators.
->>>>>>> 4e03b250
-
-      </a>
-    </li>
-
-    <li>
       <a href="https://nixos.mayflower.consulting">
         <div>
           <img alt="Mayflower" src="/community/commercial-support-logos/mayflower.png" />
@@ -185,16 +111,6 @@
     </li>
 
     <li>
-<<<<<<< HEAD
-      <a href="http://blackriversoft.com/">
-        <div>
-          <img alt="Black River Software" src="/community/commercial-support-logos/black-river-software.png" />
-        </div>
-        <h2>Black River Software</h2>
-        <ul><li>Ohio, USA</li></ul>
-        Black River Software offers custom software development, software architecture
-consulting, and build and deployment engineering services.
-=======
       <a href="https://www.numtide.com/">
         <div>
           <img alt="NumTide Ltd" src="/community/commercial-support-logos/numtide.png" />
@@ -216,22 +132,11 @@
         Serokell is a custom software engineering company that creates innovative
 solutions for complex problems. We do software development, consulting, and
 auditing.
->>>>>>> 4e03b250
 
       </a>
     </li>
 
     <li>
-<<<<<<< HEAD
-      <a href="https://immutablesolutions.com/">
-        <div>
-          <img alt="Immutable Solutions" src="/community/commercial-support-logos/immutable-solutions.png" />
-        </div>
-        <h2>Immutable Solutions</h2>
-        <ul><li>Sweden</li></ul>
-        Nix specialists helping companies design, develop and deploy systems in a
-declarative fashion.
-=======
       <a href="https://helsinki-systems.de">
         <div>
           <img alt="Helsinki Systems" src="/community/commercial-support-logos/helsinki-systems.png" />
@@ -241,7 +146,6 @@
         Your partner for hosting, networks and IT solutions running on NixOS. We have
 multiple years of NixOS and decades of Linux experience to aid your NixOS
 integration and administration.
->>>>>>> 4e03b250
 
       </a>
     </li>