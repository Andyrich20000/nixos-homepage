rec {
  description = "The nixos.org homepage";

  # This is used to build the site.
  inputs.nixpkgs = { url = "nixpkgs/nixos-unstable"; };

  # These inputs are used for the manuals and release artifacts
  inputs.released-nixpkgs-unstable = { url = "nixpkgs/nixos-unstable"; };
  inputs.released-nixpkgs-stable = { url = "nixpkgs/nixos-20.09"; };
  inputs.released-nix-unstable = { url = "github:nixos/nix/master"; };
  inputs.released-nix-stable = { url = "github:nixos/nix/latest-release"; flake = false; };
  inputs.nix-pills = { url = "github:NixOS/nix-pills"; flake = false; };
  inputs.nix-dev = { url = "github:nix-dot-dev/nix.dev"; };
  inputs.nixos-common-styles = { url = "github:NixOS/nixos-common-styles"; };

  outputs =
    { self
    , nixpkgs
    , released-nixpkgs-unstable
    , released-nixpkgs-stable
    , released-nix-unstable
    , released-nix-stable
    , nix-pills
    , nix-dev
    , nixos-common-styles
    }:
    let
      system = "x86_64-linux";

      overlay = final: prev: {
        asciinema-scenario = final.rustPlatform.buildRustPackage rec {
          pname = "asciinema-scenario";
          version = "0.2.0";
          src = final.fetchCrate {
            inherit pname version;
            sha256 = "sha256-qMGi+myppWBapM7TkPeXC2g/M1FA1YGwESNrx8LVXkw=";
          };
          cargoSha256 = "1jb34b634wkn5zhzipwi67761qsbr2qvjkd6kz3031hapl457r0b";
        };
      };

      pkgs = import nixpkgs { inherit system; overlays = [ overlay ]; };
      inherit (pkgs.lib) getVersion;

      pkgs-unstable = import released-nixpkgs-unstable { inherit system; };
      pkgs-stable = import released-nixpkgs-stable { inherit system; };

      nix_stable = (import "${released-nix-stable}/release.nix" {
        nix = released-nix-stable;
        nixpkgs = released-nixpkgs-stable;
        officialRelease = true;
      }).build."${system}";
      nix_unstable = released-nix-unstable.packages."${system}".nix;

      nixPills = import nix-pills {
        inherit pkgs;
        revCount = nix-pills.lastModifiedDate; # FIXME
        shortRev = nix-pills.shortRev;
      };

      nixosAmis = pkgs.writeText "ec2-amis.json"
        (builtins.toJSON (
          import (released-nixpkgs-stable + "/nixos/modules/virtualisation/ec2-amis.nix")));

<<<<<<< HEAD
      mkPyScript = dependencies: name:
=======
      serve =
        let
          pythonEnv = pkgs.python3.buildEnv.override {
            extraLibs = with pkgs.python3Packages; [ click livereload ];
          };
        in
          pkgs.writeShellScriptBin "serve" ''exec "${pythonEnv}/bin/python" "${toString ./.}/scripts/run.py" "$@"'';

      update_blog =
>>>>>>> 81b8881b
        let
          pythonEnv = pkgs.python3.buildEnv.override {
            extraLibs = dependencies;
          };
        in
<<<<<<< HEAD
          pkgs.writeShellScriptBin name ''exec "${pythonEnv}/bin/python" "${toString ./.}/scripts/${name}.py" "$@"'';

      serve =
        mkPyScript [] "serve";

      shuffle =
        mkPyScript (with pkgs.python3Packages; [ click toml ]) "shuffle";

      update_blog_categories =
        mkPyScript (with pkgs.python3Packages; [ aiohttp click feedparser ]) "update-blog-categories";
=======
          pkgs.writeShellScriptBin "update-blog" ''exec "${pythonEnv}/bin/python" "${toString ./.}/scripts/update_blog.py" "$@"'';
          #pkgs.writeShellScriptBin "update-blog" ''exec "${pythonEnv}/bin/python" "$@"'';
>>>>>>> 81b8881b

    in rec {
      defaultPackage."${system}" = packages."${system}".homepage;

      checks."${system}".build = defaultPackage."${system}";

      packages."${system}" = rec {
        homepage = pkgs.stdenv.mkDerivation {
          name = "nixos-homepage-${self.lastModifiedDate}";

          src = self;

          preferLocalBuild = true;
          enableParallelBuilding = true;

          buildInputs = with pkgs; [
              asciinema-scenario
              gnused
              imagemagick
              jq
              libxml2
              libxslt
              linkchecker
              nixFlakes
              nixos-common-styles.packages."${system}".embedSVG
              nodePackages.less
              perl
              perlPackages.AppConfig
              perlPackages.JSON
              perlPackages.TemplatePluginIOAll
              perlPackages.TemplatePluginJSONEscape
              perlPackages.TemplateToolkit
              perlPackages.XMLSimple
              serve
<<<<<<< HEAD
              shuffle
              update_blog_categories
=======
              update_blog
>>>>>>> 81b8881b
              xhtml1
              xidel
            ];

          preBuild = ''
            export NIX_DB_DIR=$TMPDIR
            export NIX_STATE_DIR=$TMPDIR

            rm -f site-styles/common-styles
            ln -s ${nixos-common-styles.packages."${system}".commonStyles} site-styles/common-styles
          '';

          makeFlags =
            [ "NIX_STABLE_VERSION=${getVersion nix_stable.name}"
              "NIX_MANUAL_STABLE_IN=${nix_stable}/share/doc/nix/manual"
              "NIXPKGS_MANUAL_STABLE_IN=${released-nixpkgs-stable.htmlDocs.nixpkgsManual}"
              "NIXOS_MANUAL_STABLE_IN=${released-nixpkgs-stable.htmlDocs.nixosManual}"
              "NIXOS_STABLE_SERIES=${pkgs-stable.lib.trivial.release}"

              "NIX_UNSTABLE_VERSION=${getVersion nix_unstable.name}"
              "NIX_MANUAL_UNSTABLE_IN=${nix_unstable.doc}/share/doc/nix/manual"
              "NIXPKGS_MANUAL_UNSTABLE_IN=${released-nixpkgs-unstable.htmlDocs.nixpkgsManual}"
              "NIXOS_MANUAL_UNSTABLE_IN=${released-nixpkgs-unstable.htmlDocs.nixosManual}"
              "NIXOS_UNSTABLE_SERIES=${pkgs-unstable.lib.trivial.release}"

              "NIXOS_AMIS=${nixosAmis}"
              "NIX_PILLS_MANUAL_IN=${nixPills}/share/doc/nix-pills"
              "NIX_DEV_MANUAL_IN=${nix-dev.defaultPackage.x86_64-linux}/html"

              "-j 1"
            ];

          doCheck = true;

          installPhase = ''
            mkdir $out
            cp -prd . $out/
          '';

          shellHook = ''
            export NIX_STABLE_VERSION="${getVersion nix_stable.name}"
            export NIX_MANUAL_STABLE_IN="${nix_stable}/share/doc/nix/manual"
            export NIXPKGS_MANUAL_STABLE_IN="${released-nixpkgs-stable.htmlDocs.nixpkgsManual}"
            export NIXOS_MANUAL_STABLE_IN="${released-nixpkgs-stable.htmlDocs.nixosManual}"
            export NIXOS_STABLE_SERIES="${pkgs-stable.lib.trivial.release}"

            export NIX_UNSTABLE_VERSION="${getVersion nix_unstable.name}"
            export NIX_MANUAL_UNSTABLE_IN="${nix_unstable.doc}/share/doc/nix/manual"
            export NIXPKGS_MANUAL_UNSTABLE_IN="${released-nixpkgs-unstable.htmlDocs.nixpkgsManual}"
            export NIXOS_MANUAL_UNSTABLE_IN="${released-nixpkgs-unstable.htmlDocs.nixosManual}"
            export NIXOS_UNSTABLE_SERIES="${pkgs-unstable.lib.trivial.release}"

            export NIXOS_AMIS="${nixosAmis}"
            export NIX_PILLS_MANUAL_IN="${nixPills}/share/doc/nix-pills"
            export NIX_DEV_MANUAL_IN="${nix-dev.defaultPackage.x86_64-linux}/html"

            rm -f site-styles/common-styles
            ln -s ${nixos-common-styles.packages."${system}".commonStyles} site-styles/common-styles

            echo ""
            echo "  To start developing run:"
            echo "      serve"
            echo ""
            echo "  and go to the following URL in your browser:"
            echo "      https://127.0.0.1:8000/"
            echo ""
            echo "  It will rebuild the website on each change."
            echo ""
          '';
        };
      };
  };
}<|MERGE_RESOLUTION|>--- conflicted
+++ resolved
@@ -62,25 +62,12 @@
         (builtins.toJSON (
           import (released-nixpkgs-stable + "/nixos/modules/virtualisation/ec2-amis.nix")));
 
-<<<<<<< HEAD
       mkPyScript = dependencies: name:
-=======
-      serve =
-        let
-          pythonEnv = pkgs.python3.buildEnv.override {
-            extraLibs = with pkgs.python3Packages; [ click livereload ];
-          };
-        in
-          pkgs.writeShellScriptBin "serve" ''exec "${pythonEnv}/bin/python" "${toString ./.}/scripts/run.py" "$@"'';
-
-      update_blog =
->>>>>>> 81b8881b
         let
           pythonEnv = pkgs.python3.buildEnv.override {
             extraLibs = dependencies;
           };
         in
-<<<<<<< HEAD
           pkgs.writeShellScriptBin name ''exec "${pythonEnv}/bin/python" "${toString ./.}/scripts/${name}.py" "$@"'';
 
       serve =
@@ -89,12 +76,8 @@
       shuffle =
         mkPyScript (with pkgs.python3Packages; [ click toml ]) "shuffle";
 
-      update_blog_categories =
-        mkPyScript (with pkgs.python3Packages; [ aiohttp click feedparser ]) "update-blog-categories";
-=======
-          pkgs.writeShellScriptBin "update-blog" ''exec "${pythonEnv}/bin/python" "${toString ./.}/scripts/update_blog.py" "$@"'';
-          #pkgs.writeShellScriptBin "update-blog" ''exec "${pythonEnv}/bin/python" "$@"'';
->>>>>>> 81b8881b
+      update_blog =
+        mkPyScript (with pkgs.python3Packages; [ aiohttp click feedparser ]) "update-blog";
 
     in rec {
       defaultPackage."${system}" = packages."${system}".homepage;
@@ -129,12 +112,8 @@
               perlPackages.TemplateToolkit
               perlPackages.XMLSimple
               serve
-<<<<<<< HEAD
               shuffle
-              update_blog_categories
-=======
               update_blog
->>>>>>> 81b8881b
               xhtml1
               xidel
             ];
