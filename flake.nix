--- conflicted
+++ resolved
@@ -12,9 +12,6 @@
   inputs.nix-pills = { url = "github:NixOS/nix-pills"; flake = false; };
   inputs.nix-dev = { url = "github:nix-dot-dev/nix.dev"; };
 
-<<<<<<< HEAD
-  outputs = { self, nixpkgs, released-nixpkgs, released-nix, nix-pills, nix-dev }:
-=======
   outputs =
     { self
     , nixpkgs
@@ -23,8 +20,8 @@
     , released-nix-unstable
     , released-nix-stable
     , nix-pills
+    , nix-dev
     }:
->>>>>>> 36141d45
     let
       system = "x86_64-linux";
       pkgs = import nixpkgs { inherit system; };
@@ -78,18 +75,10 @@
               perlPackages.AppConfig
               perlPackages.JSON
               perlPackages.TemplatePluginIOAll
-<<<<<<< HEAD
-              perlPackages.AppConfig
-              pkgs.nix
-              pup
-              imagemagick
-              xhtml1
-              jq
-=======
               perlPackages.TemplatePluginJSONEscape
               perlPackages.TemplateToolkit
               perlPackages.XMLSimple
->>>>>>> 36141d45
+              pup
               python3
               python3Packages.click
               python3Packages.colorama
