--- conflicted
+++ resolved
@@ -23,11 +23,6 @@
       with:
         name: nixos-homepage
         signingKey: '${{ secrets.CACHIX_SIGNING_KEY }}'
-<<<<<<< HEAD
-    - name: Update content
-      run: ./update.sh
-=======
->>>>>>> 103c7edd
     - name: Building nixos.org
       run: |
         nix build
