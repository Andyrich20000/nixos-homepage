#! { "step": 0.10, "width": 77, "height": 20 }

$ # You can also persist your development environment.
$ # Here is a short example with python and nodejs:
$ bat shell.nix
────────┬────────────────────────────────────────────────────────────────────
        │ File: shell.nix
────────┼──────────────────────────────────────────────────────────────────── 
    1   │ { pkgs ? import <nixpkgs> {} # here we import the nixpkgs package set
    2   │ }:
    3   │ pkgs.mkShell {               # mkShell is a helper function
    4   │   name="dev-environment";    # that requires a name
    5   │   buildInputs = [            # and a list of packages
    6   │     pkgs.python3
    7   │     pkgs.python3Packages.virtualenv
    8   │     pkgs.nodejs
    9   │     pkgs.yarn
   10   │   ];
   11   │   shellHook = ''             # bash to run when you enter the shell
   12   │     echo "Start developing..."
   13   │   '';
   14   │ }
────────┴────────────────────────────────────────────────────────────────────
<<<<<<< HEAD
$ # Pause the video to read and understand the default.nix
$ # To enter the dev-environment simply run:
=======
$ # Pause the video to read and understand the shell.nix
$ # To enter dev-environment simply run:
>>>>>>> 0d265191
$ nix-shell
Start developing...
(nix-shell) $ python --version
Python 3.7.7
(nix-shell) $ virtualenv --version
16.7.9
(nix-shell) $ # With python and virtualenv you should be ready to start
(nix-shell) $ # your python project
(nix-shell) $ node --version
v10.20.1
(nix-shell) $ yarn --version
1.22.4
(nix-shell) $ # Having node and yarn in PATH you already know you can
(nix-shell) $ # do all the good stuff with nodejs
(nix-shell) $ exit
$ # How hard is it in your company to share the same version of required
$ # tooling across different machines?
<|MERGE_RESOLUTION|>--- conflicted
+++ resolved
@@ -21,13 +21,9 @@
    13   │   '';
    14   │ }
 ────────┴────────────────────────────────────────────────────────────────────
-<<<<<<< HEAD
-$ # Pause the video to read and understand the default.nix
+
+$ # Pause the video to read and understand the shell.nix
 $ # To enter the dev-environment simply run:
-=======
-$ # Pause the video to read and understand the shell.nix
-$ # To enter dev-environment simply run:
->>>>>>> 0d265191
 $ nix-shell
 Start developing...
 (nix-shell) $ python --version
