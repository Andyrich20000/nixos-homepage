--- conflicted
+++ resolved
@@ -217,7 +217,6 @@
 index.html: blog/announcements-rss.xml blog/index.html
 
 
-<<<<<<< HEAD
 #
 # -- /community section ------------------------------------------------------
 #
@@ -230,10 +229,7 @@
 
 ### Check
 
-check: $(HTML)
-=======
 check: all
->>>>>>> d9667bef
 	bash ./scripts/check-links.sh
 
 
