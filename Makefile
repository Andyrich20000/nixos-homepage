--- conflicted
+++ resolved
@@ -208,19 +208,6 @@
 	bash ./fix-manual-headers.sh manual/nixpkgs stable
 	bash ./fix-manual-headers.sh manual/nixos stable
 
-<<<<<<< HEAD
-all: \
-  demos/cover.cast \
-  demos/example_1.cast \
-  demos/example_2.cast \
-  demos/example_3.cast \
-  demos/example_4.cast \
-  demos/example_5.cast
-
-demos/%.cast demos/%.svg: demos/%.scenario
-	echo "Generating $@ ..."
-	asciinema-scenario --preview-file "$(patsubst %.cast,%.svg,$@)" $< > $@
-=======
 all: $(DEMOS)
 
 demos/%.svg: demos/%.scenario
@@ -228,5 +215,4 @@
 	asciinema-scenario --preview-file "$@" $< > $(patsubst %.svg,%.cast,$@)
 	# XXX: this in until asciinema-scenario is fixed
 	#      https://github.com/garbas/asciinema-scenario/issues/3
-	sed -i -e "s|<nixpkgs|\&lt;nixpkgs|g" $@
->>>>>>> 103c7edd
+	sed -i -e "s|<nixpkgs|\&lt;nixpkgs|g" $@