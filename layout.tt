--- conflicted
+++ resolved
@@ -44,7 +44,6 @@
             <li><a href="[%root%]governance.html">Governance</a></li>
             <li><a href="[%root%]donate.html">Donate</a></li>
           </ul>
-<<<<<<< HEAD
           [% IF !hideSearch %]
           <form class="navbar-search pull-right">
             <div class="input-append">
@@ -63,58 +62,12 @@
             </div>
           </form>
           [% END %]
-=======
-          <ul class="nav pull-right">
-            [% ELSIF menu == 'nix' %]
-            <ul class="nav pull-left">
-              <li><a href="[%root%]nix/about.html">About</a></li>
-              <li><a href="[%root%]download.html">Download</a></li>
-              <li><a href="[%root%]learn.html">Learn</a></li>
-              <li><a href="[%root%]governance.html">Governance</a></li>
-              <li><a href="[%root%]donate.html">Donate</a></li>
-            </ul>
-            <ul class="nav pull-right">
-              <li><a href="https://github.com/NixOS/nix"><i class="fa fa-github"></i></a></li>
-              [% ELSIF menu == 'nixpkgs' %]
-              <ul class="nav pull-left">
-                <li><a href="[%root%]download.html">Download</a></li>
-                <li><a href="[%root%]learn.html">Learn</a></li>
-                <li><a href="[%root%]governance.html">Governance</a></li>
-                <li><a href="[%root%]donate.html">Donate</a></li>
-              </ul>
-              <ul class="nav pull-right">
-                <li><a href="https://github.com/NixOS/nixpkgs"><i class="fa fa-github"></i></a></li>
-                [% ELSIF menu == 'organization' %]
-                <ul class="nav pull-right">
-                  <li><a href="[%root%]learn.html">Learn</a></li>
-                  <li><a href="[%root%]governance.html">Governance</a></li>
-                  <li><a href="[%root%]donate.html">Donate</a></li>
-                  <li><a href="https://github.com/NixOS/nixpkgs"><i class="fa fa-github"></i></a></li>
-                  <li><a href="https://twitter.com/nixos_org"><i class="fa fa-twitter"></i></a></li>
-                  [% ELSE %]
-                  <ul class="nav pull-right">
-                    [% END %]
-
-                  </ul>
->>>>>>> 3f980d1e
         </div>
       </div>
     </div>
   </div>
   <div class="container main">
     [% content %]
-<<<<<<< HEAD
-    <div class="footer">
-      <hr />
-      <center>
-        <small class="muted">
-          [% IF sourceLink %]
-          <a [% HTML.attributes(href=> sourceLink) %]>Source</a>
-          [% END %]
-        </small>
-      </center>
-=======
-
   </div>
 
   <div class="footer">
@@ -158,12 +111,12 @@
           </ul>
           <ul>
             <li><a href="https://twitter.com/nixos_org"><i class="fa fa-twitter"></i> Twitter</a></li>
-            <li><a href="https://www.youtube.com/channel/UC3vIimi9q4AT8EgxYp_dWIw"><i class="fa fa-youtube"></i> Youtube</a></li>
+            <li><a href="https://www.youtube.com/channel/UC3vIimi9q4AT8EgxYp_dWIw"><i class="fa fa-youtube"></i>
+                Youtube</a></li>
             <li><a href="https://github.com/NixOS"><i class="fa fa-github"></i> GitHub</a></li>
           </ul>
         </div>
       </div>
->>>>>>> 3f980d1e
     </div>
   </div>
   <script src="[% root %]js/nixos-site.js"></script>
