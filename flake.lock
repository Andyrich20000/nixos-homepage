--- conflicted
+++ resolved
@@ -104,19 +104,11 @@
         "nixpkgs": "nixpkgs_3"
       },
       "locked": {
-<<<<<<< HEAD
-        "lastModified": 1638915714,
-        "narHash": "sha256-w5qIrnLiaWm/YhIEpgwQrhr3dZgnBP//a7ueDSm63ho=",
-        "owner": "NixOS",
-        "repo": "nixos-common-styles",
-        "rev": "fa19c7b909ae283851b1b580b1583f4a6375be29",
-=======
         "lastModified": 1641822737,
         "narHash": "sha256-w5qIrnLiaWm/YhIEpgwQrhr3dZgnBP//a7ueDSm63ho=",
         "owner": "NixOS",
         "repo": "nixos-common-styles",
         "rev": "9c6e596c8f76f3a1746b333289def78ab8df3cb0",
->>>>>>> 38b8a326
         "type": "github"
       },
       "original": {
