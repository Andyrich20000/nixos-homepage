{
  "nodes": {
    "lowdown-src": {
      "flake": false,
      "locked": {
        "lastModified": 1617481909,
        "narHash": "sha256-SqnfOFuLuVRRNeVJr1yeEPJue/qWoCp5N6o5Kr///p4=",
        "owner": "kristapsdz",
        "repo": "lowdown",
        "rev": "148f9b2f586c41b7e36e73009db43ea68c7a1a4d",
        "type": "github"
      },
      "original": {
        "owner": "kristapsdz",
        "ref": "VERSION_0_8_4",
        "repo": "lowdown",
        "type": "github"
      }
    },
    "nix-dev": {
      "inputs": {
        "nixpkgs": "nixpkgs"
      },
      "locked": {
        "lastModified": 1617788790,
        "narHash": "sha256-IqNP7Xz0GGTxqn2Ef8xlFpApczpvaRaAYLxPcp+eUn8=",
        "owner": "nix-dot-dev",
        "repo": "nix.dev",
        "rev": "1093539a4dc6e59c89f1ef8c6e9ee0dbc7944903",
        "type": "github"
      },
      "original": {
        "owner": "nix-dot-dev",
        "repo": "nix.dev",
        "type": "github"
      }
    },
    "nix-pills": {
      "flake": false,
      "locked": {
        "lastModified": 1613912142,
        "narHash": "sha256-YiDq/j+ql0amSoWpL6S2Yd0WoqajTEw0teRVACId0A4=",
        "owner": "NixOS",
        "repo": "nix-pills",
        "rev": "f1acd7ed9f05188acdd791aeb3065fdad889b014",
        "type": "github"
      },
      "original": {
        "owner": "NixOS",
        "repo": "nix-pills",
        "type": "github"
      }
    },
    "nixos-common-styles": {
      "inputs": {
        "nixpkgs": "nixpkgs_2"
      },
      "locked": {
        "lastModified": 1616016881,
        "narHash": "sha256-dXU3Vjej+4n5V22ESyKYtKLZpT6Bkl3L2RNlTG0/33o=",
        "owner": "NixOS",
        "repo": "nixos-common-styles",
        "rev": "94b4ed63d18d52dfa5d146d909f054006427304a",
        "type": "github"
      },
      "original": {
        "owner": "NixOS",
        "repo": "nixos-common-styles",
        "type": "github"
      }
    },
    "nixpkgs": {
      "locked": {
        "lastModified": 1592263354,
        "narHash": "sha256-1wHPn5qKfzfG06dZhpXDEg5Zt6HwvfyPPgW1tkYFejg=",
        "owner": "NixOS",
        "repo": "nixpkgs",
        "rev": "a84b797b28eb104db758b5cb2b61ba8face6744b",
        "type": "github"
      },
      "original": {
        "owner": "NixOS",
        "ref": "nixos-20.03",
        "repo": "nixpkgs",
        "type": "github"
      }
    },
    "nixpkgs_2": {
      "locked": {
        "lastModified": 1615797423,
        "narHash": "sha256-5NGDZXPQzuoxf/42NiyC9YwwhwzfMfIRrz3aT0XHzSc=",
        "owner": "NixOS",
        "repo": "nixpkgs",
        "rev": "266dc8c3d052f549826ba246d06787a219533b8f",
        "type": "github"
      },
      "original": {
        "id": "nixpkgs",
        "ref": "nixos-unstable",
        "type": "indirect"
      }
    },
    "nixpkgs_3": {
      "locked": {
        "lastModified": 1615797423,
        "narHash": "sha256-5NGDZXPQzuoxf/42NiyC9YwwhwzfMfIRrz3aT0XHzSc=",
        "owner": "NixOS",
        "repo": "nixpkgs",
        "rev": "266dc8c3d052f549826ba246d06787a219533b8f",
        "type": "github"
      },
      "original": {
        "id": "nixpkgs",
        "ref": "nixos-unstable",
        "type": "indirect"
      }
    },
    "nixpkgs_4": {
      "locked": {
        "lastModified": 1622503062,
        "narHash": "sha256-5QHhFydG1+ImYjeE7XLrPbCUZhWcSYrebXpYuY0XWz4=",
        "owner": "NixOS",
        "repo": "nixpkgs",
        "rev": "3a2e0c36e79cecaf196cbea23e75e74710140ea4",
        "type": "github"
      },
      "original": {
        "id": "nixpkgs",
        "ref": "nixos-21.05-small",
        "type": "indirect"
      }
    },
    "released-nix-stable": {
      "flake": false,
      "locked": {
        "lastModified": 1622554052,
        "narHash": "sha256-en7Y8JdXIRGn/2ZmXZ1VNx8biSHWJyn5DhmgVUX0jng=",
        "owner": "nixos",
        "repo": "nix",
        "rev": "59acbc52208429c5e46c090acc6616f987a212c3",
        "type": "github"
      },
      "original": {
        "owner": "nixos",
        "ref": "latest-release",
        "repo": "nix",
        "type": "github"
      }
    },
    "released-nix-unstable": {
      "inputs": {
        "lowdown-src": "lowdown-src",
        "nixpkgs": "nixpkgs_4"
      },
      "locked": {
        "lastModified": 1622552964,
        "narHash": "sha256-2So7ZsD8QJlOXCYqdoj8naNgBw6O4Vw1MM2ORsaqlXc=",
        "owner": "nixos",
        "repo": "nix",
        "rev": "5985b8b5275605ddd5e92e2f0a7a9f494ac6e35d",
        "type": "github"
      },
      "original": {
        "owner": "nixos",
        "ref": "master",
        "repo": "nix",
        "type": "github"
      }
    },
    "released-nixpkgs-stable": {
      "locked": {
<<<<<<< HEAD
        "lastModified": 1622449420,
        "narHash": "sha256-aKDhIaJqNUy7p3urHEBC/mdIAJWckhW3Fgzmv284UHg=",
        "owner": "NixOS",
        "repo": "nixpkgs",
        "rev": "d25ea6a0d2a847fb52131da546f2a866656fbafa",
=======
        "lastModified": 1622456856,
        "narHash": "sha256-uvsP1HwSWH1ujkRBfJGa/0GnEge9jcEj7hTGP1x7X4k=",
        "owner": "NixOS",
        "repo": "nixpkgs",
        "rev": "38fce8ec004b3e61c241e3b64c683f719644f350",
>>>>>>> 98715ea6
        "type": "github"
      },
      "original": {
        "id": "nixpkgs",
        "ref": "nixos-21.05",
        "type": "indirect"
      }
    },
    "released-nixpkgs-unstable": {
      "locked": {
        "lastModified": 1622282707,
        "narHash": "sha256-+GOrUDsdneUqrOm9d+9bHXjEVoVcU8tm14WGVzbt6gg=",
        "owner": "NixOS",
        "repo": "nixpkgs",
        "rev": "6933d068c5d2fcff398e802f7c4e271bbdab6705",
        "type": "github"
      },
      "original": {
        "id": "nixpkgs",
        "ref": "nixos-unstable",
        "type": "indirect"
      }
    },
    "root": {
      "inputs": {
        "nix-dev": "nix-dev",
        "nix-pills": "nix-pills",
        "nixos-common-styles": "nixos-common-styles",
        "nixpkgs": "nixpkgs_3",
        "released-nix-stable": "released-nix-stable",
        "released-nix-unstable": "released-nix-unstable",
        "released-nixpkgs-stable": "released-nixpkgs-stable",
        "released-nixpkgs-unstable": "released-nixpkgs-unstable"
      }
    }
  },
  "root": "root",
  "version": 7
}<|MERGE_RESOLUTION|>--- conflicted
+++ resolved
@@ -22,11 +22,11 @@
         "nixpkgs": "nixpkgs"
       },
       "locked": {
-        "lastModified": 1617788790,
-        "narHash": "sha256-IqNP7Xz0GGTxqn2Ef8xlFpApczpvaRaAYLxPcp+eUn8=",
+        "lastModified": 1621578776,
+        "narHash": "sha256-ufCSOK35cy2rd9QeYlkqPLgapgo7iXwTLaGPNeR7OhA=",
         "owner": "nix-dot-dev",
         "repo": "nix.dev",
-        "rev": "1093539a4dc6e59c89f1ef8c6e9ee0dbc7944903",
+        "rev": "5237ed26025fc3d3f88a97702100e539c669239f",
         "type": "github"
       },
       "original": {
@@ -56,11 +56,11 @@
         "nixpkgs": "nixpkgs_2"
       },
       "locked": {
-        "lastModified": 1616016881,
-        "narHash": "sha256-dXU3Vjej+4n5V22ESyKYtKLZpT6Bkl3L2RNlTG0/33o=",
+        "lastModified": 1619640096,
+        "narHash": "sha256-gMnaDRsfLVmnBCoXwgjGJZmqBd/XUGpdZY5UkUEroEM=",
         "owner": "NixOS",
         "repo": "nixos-common-styles",
-        "rev": "94b4ed63d18d52dfa5d146d909f054006427304a",
+        "rev": "d5787c2a12922059712862e62ca2a324062b2954",
         "type": "github"
       },
       "original": {
@@ -87,11 +87,11 @@
     },
     "nixpkgs_2": {
       "locked": {
-        "lastModified": 1615797423,
-        "narHash": "sha256-5NGDZXPQzuoxf/42NiyC9YwwhwzfMfIRrz3aT0XHzSc=",
-        "owner": "NixOS",
-        "repo": "nixpkgs",
-        "rev": "266dc8c3d052f549826ba246d06787a219533b8f",
+        "lastModified": 1617082367,
+        "narHash": "sha256-W0cQPGjc4IVzryaGycuoS8KZkXafS1P23w/fcKLoD5Y=",
+        "owner": "NixOS",
+        "repo": "nixpkgs",
+        "rev": "04a2b269d8921505a2969fc9ec25c1f517f2b307",
         "type": "github"
       },
       "original": {
@@ -102,11 +102,11 @@
     },
     "nixpkgs_3": {
       "locked": {
-        "lastModified": 1615797423,
-        "narHash": "sha256-5NGDZXPQzuoxf/42NiyC9YwwhwzfMfIRrz3aT0XHzSc=",
-        "owner": "NixOS",
-        "repo": "nixpkgs",
-        "rev": "266dc8c3d052f549826ba246d06787a219533b8f",
+        "lastModified": 1622282707,
+        "narHash": "sha256-+GOrUDsdneUqrOm9d+9bHXjEVoVcU8tm14WGVzbt6gg=",
+        "owner": "NixOS",
+        "repo": "nixpkgs",
+        "rev": "6933d068c5d2fcff398e802f7c4e271bbdab6705",
         "type": "github"
       },
       "original": {
@@ -169,19 +169,11 @@
     },
     "released-nixpkgs-stable": {
       "locked": {
-<<<<<<< HEAD
         "lastModified": 1622449420,
         "narHash": "sha256-aKDhIaJqNUy7p3urHEBC/mdIAJWckhW3Fgzmv284UHg=",
         "owner": "NixOS",
         "repo": "nixpkgs",
         "rev": "d25ea6a0d2a847fb52131da546f2a866656fbafa",
-=======
-        "lastModified": 1622456856,
-        "narHash": "sha256-uvsP1HwSWH1ujkRBfJGa/0GnEge9jcEj7hTGP1x7X4k=",
-        "owner": "NixOS",
-        "repo": "nixpkgs",
-        "rev": "38fce8ec004b3e61c241e3b64c683f719644f350",
->>>>>>> 98715ea6
         "type": "github"
       },
       "original": {
