--- conflicted
+++ resolved
@@ -68,7 +68,6 @@
         "nixpkgs": "nixpkgs_2"
       },
       "locked": {
-<<<<<<< HEAD
         "lastModified": 1597934963,
         "narHash": "sha256-+l2bvBBosQvRtADAApJF4dHp62ScVmhuZ12ZnQJw/5M=",
         "owner": "nixos",
@@ -85,8 +84,6 @@
     },
     "released-nixpkgs-stable": {
       "locked": {
-=======
->>>>>>> 2a7eea54
         "lastModified": 1597909278,
         "narHash": "sha256-fZFpyPyEMPd+qp6hg3LbCYNXkKh40F2I1za8lo4BCWA=",
         "owner": "NixOS",
@@ -102,11 +99,11 @@
     },
     "released-nixpkgs-unstable": {
       "locked": {
-        "lastModified": 1597854482,
-        "narHash": "sha256-2X5N2XTObZ1cCUBKyCNSqszUUMrUn76FmQXiH12hjHE=",
+        "lastModified": 1597943282,
+        "narHash": "sha256-G/VQBlqO7YeFOSvn29RqdvABZxmQBtiRYVA6kjqWZ6o=",
         "owner": "NixOS",
         "repo": "nixpkgs",
-        "rev": "bd0e645f02416acb1683e458b4ed3ef4f9b09da9",
+        "rev": "c59ea8b8a0e7f927e7291c14ea6cd1bd3a16ff38",
         "type": "github"
       },
       "original": {
