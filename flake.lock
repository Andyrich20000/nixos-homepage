{
  "nodes": {
<<<<<<< HEAD
    "nix-dev": {
      "inputs": {
        "nixpkgs": "nixpkgs"
      },
      "locked": {
        "lastModified": 1597851438,
        "narHash": "sha256-/QIECsyKX5H8ozH0lJS9k2rbSxG5xXVv8MoNvxPpcM8=",
        "owner": "nix-dot-dev",
        "repo": "nix.dev",
        "rev": "9ea3490c79822c363125704d88f302f2a129e65c",
        "type": "github"
      },
      "original": {
        "owner": "nix-dot-dev",
        "repo": "nix.dev",
=======
    "lowdown-src": {
      "flake": false,
      "locked": {
        "lastModified": 1598296217,
        "narHash": "sha256-ha7lyNY1d8m+osmDpPc9f/bfZ3ZC1IVIXwfyklSWg8I=",
        "owner": "edolstra",
        "repo": "lowdown",
        "rev": "c7a4e715af1e233080842db82d15b261cb74cb28",
        "type": "github"
      },
      "original": {
        "owner": "edolstra",
        "ref": "no-structs-in-anonymous-unions",
        "repo": "lowdown",
>>>>>>> 36141d45
        "type": "github"
      }
    },
    "nix-pills": {
      "flake": false,
      "locked": {
        "lastModified": 1597968220,
        "narHash": "sha256-Fq5oN3ZCv5BUAJR7siQkbRHtLijFieSwdN9XSThFYxE=",
        "owner": "NixOS",
        "repo": "nix-pills",
        "rev": "6c14a175d2d72850297592e212170f80b6eb6abc",
        "type": "github"
      },
      "original": {
        "owner": "NixOS",
        "repo": "nix-pills",
        "type": "github"
      }
    },
    "nixpkgs": {
      "locked": {
<<<<<<< HEAD
        "lastModified": 1592263354,
        "narHash": "sha256-1wHPn5qKfzfG06dZhpXDEg5Zt6HwvfyPPgW1tkYFejg=",
        "owner": "NixOS",
        "repo": "nixpkgs",
        "rev": "a84b797b28eb104db758b5cb2b61ba8face6744b",
        "type": "github"
      },
      "original": {
        "owner": "NixOS",
        "ref": "nixos-20.03",
        "repo": "nixpkgs",
        "type": "github"
      }
    },
    "nixpkgs_2": {
      "locked": {
        "lastModified": 1591564272,
        "narHash": "sha256-Z+4hmPx21+vYx9jp19+3jaT/Whl8IzmH1G/fGyFv7FY=",
=======
        "lastModified": 1597909278,
        "narHash": "sha256-fZFpyPyEMPd+qp6hg3LbCYNXkKh40F2I1za8lo4BCWA=",
>>>>>>> 36141d45
        "owner": "NixOS",
        "repo": "nixpkgs",
        "rev": "de3780b937d2984f9b5e20d191f23be4f857b3aa",
        "type": "github"
      },
      "original": {
        "id": "nixpkgs",
        "ref": "nixos-20.03",
        "type": "indirect"
      }
    },
    "nixpkgs_2": {
      "locked": {
        "lastModified": 1591633336,
        "narHash": "sha256-oVXv4xAnDJB03LvZGbC72vSVlIbbJr8tpjEW5o/Fdek=",
        "owner": "NixOS",
        "repo": "nixpkgs",
        "rev": "70717a337f7ae4e486ba71a500367cad697e5f09",
        "type": "github"
      },
      "original": {
        "id": "nixpkgs",
        "ref": "nixos-20.03-small",
        "type": "indirect"
      }
    },
    "released-nix-stable": {
      "flake": false,
      "locked": {
        "lastModified": 1594210873,
        "narHash": "sha256-QTPcLrvPXg7QhseBd854iCd7yGSlC/Oq3q2rlwiYdhg=",
        "owner": "nixos",
        "repo": "nix",
        "rev": "d5ecb8d3cd8cb2ae63966025c914fd4beff0a6ea",
        "type": "github"
      },
      "original": {
        "owner": "nixos",
        "ref": "latest-release",
        "repo": "nix",
        "type": "github"
      }
    },
    "released-nix-unstable": {
      "inputs": {
        "lowdown-src": "lowdown-src",
        "nixpkgs": "nixpkgs_2"
      },
      "locked": {
        "lastModified": 1599125415,
        "narHash": "sha256-f5Dx9hfO06239HILkfD3qntrj2EZt8kNAF9NHeAJyoI=",
        "owner": "nixos",
        "repo": "nix",
        "rev": "8a945d6ddb0676b454458e6fe0e9ea6f8b4b5659",
        "type": "github"
      },
      "original": {
        "owner": "nixos",
        "ref": "master",
        "repo": "nix",
        "type": "github"
      }
    },
    "released-nixpkgs-stable": {
      "locked": {
        "lastModified": 1599197033,
        "narHash": "sha256-VCq/HKEUxZdebo4rtYT1/Wwhz1AKpcOJKcgevPQLmL4=",
        "owner": "NixOS",
        "repo": "nixpkgs",
        "rev": "5607e74b1dd2c9bf19fcb35ddf5ee68b3228f67c",
        "type": "github"
      },
      "original": {
        "id": "nixpkgs",
        "ref": "nixos-20.03",
        "type": "indirect"
      }
    },
    "released-nixpkgs-unstable": {
      "locked": {
        "lastModified": 1597943282,
        "narHash": "sha256-G/VQBlqO7YeFOSvn29RqdvABZxmQBtiRYVA6kjqWZ6o=",
        "owner": "NixOS",
        "repo": "nixpkgs",
        "rev": "c59ea8b8a0e7f927e7291c14ea6cd1bd3a16ff38",
        "type": "github"
      },
      "original": {
        "id": "nixpkgs",
        "ref": "nixos-unstable",
        "type": "indirect"
      }
    },
    "root": {
      "inputs": {
        "nix-dev": "nix-dev",
        "nix-pills": "nix-pills",
<<<<<<< HEAD
        "nixpkgs": "nixpkgs_2",
        "released-nix": "released-nix",
        "released-nixpkgs": "released-nixpkgs"
=======
        "nixpkgs": "nixpkgs",
        "released-nix-stable": "released-nix-stable",
        "released-nix-unstable": "released-nix-unstable",
        "released-nixpkgs-stable": "released-nixpkgs-stable",
        "released-nixpkgs-unstable": "released-nixpkgs-unstable"
>>>>>>> 36141d45
      }
    }
  },
  "root": "root",
  "version": 7
}<|MERGE_RESOLUTION|>--- conflicted
+++ resolved
@@ -1,22 +1,5 @@
 {
   "nodes": {
-<<<<<<< HEAD
-    "nix-dev": {
-      "inputs": {
-        "nixpkgs": "nixpkgs"
-      },
-      "locked": {
-        "lastModified": 1597851438,
-        "narHash": "sha256-/QIECsyKX5H8ozH0lJS9k2rbSxG5xXVv8MoNvxPpcM8=",
-        "owner": "nix-dot-dev",
-        "repo": "nix.dev",
-        "rev": "9ea3490c79822c363125704d88f302f2a129e65c",
-        "type": "github"
-      },
-      "original": {
-        "owner": "nix-dot-dev",
-        "repo": "nix.dev",
-=======
     "lowdown-src": {
       "flake": false,
       "locked": {
@@ -31,7 +14,24 @@
         "owner": "edolstra",
         "ref": "no-structs-in-anonymous-unions",
         "repo": "lowdown",
->>>>>>> 36141d45
+        "type": "github"
+      }
+    },
+    "nix-dev": {
+      "inputs": {
+        "nixpkgs": "nixpkgs"
+      },
+      "locked": {
+        "lastModified": 1598260060,
+        "narHash": "sha256-RACpTFeoImVRqiFbHFPzVAE9TzkM95ozfNav+a7u6Bo=",
+        "owner": "nix-dot-dev",
+        "repo": "nix.dev",
+        "rev": "745393d3c884aa48d9e5d972a9ccab20507fcd36",
+        "type": "github"
+      },
+      "original": {
+        "owner": "nix-dot-dev",
+        "repo": "nix.dev",
         "type": "github"
       }
     },
@@ -53,7 +53,6 @@
     },
     "nixpkgs": {
       "locked": {
-<<<<<<< HEAD
         "lastModified": 1592263354,
         "narHash": "sha256-1wHPn5qKfzfG06dZhpXDEg5Zt6HwvfyPPgW1tkYFejg=",
         "owner": "NixOS",
@@ -70,15 +69,11 @@
     },
     "nixpkgs_2": {
       "locked": {
-        "lastModified": 1591564272,
-        "narHash": "sha256-Z+4hmPx21+vYx9jp19+3jaT/Whl8IzmH1G/fGyFv7FY=",
-=======
-        "lastModified": 1597909278,
-        "narHash": "sha256-fZFpyPyEMPd+qp6hg3LbCYNXkKh40F2I1za8lo4BCWA=",
->>>>>>> 36141d45
+        "lastModified": 1599197033,
+        "narHash": "sha256-VCq/HKEUxZdebo4rtYT1/Wwhz1AKpcOJKcgevPQLmL4=",
         "owner": "NixOS",
         "repo": "nixpkgs",
-        "rev": "de3780b937d2984f9b5e20d191f23be4f857b3aa",
+        "rev": "5607e74b1dd2c9bf19fcb35ddf5ee68b3228f67c",
         "type": "github"
       },
       "original": {
@@ -87,7 +82,7 @@
         "type": "indirect"
       }
     },
-    "nixpkgs_2": {
+    "nixpkgs_3": {
       "locked": {
         "lastModified": 1591633336,
         "narHash": "sha256-oVXv4xAnDJB03LvZGbC72vSVlIbbJr8tpjEW5o/Fdek=",
@@ -122,7 +117,7 @@
     "released-nix-unstable": {
       "inputs": {
         "lowdown-src": "lowdown-src",
-        "nixpkgs": "nixpkgs_2"
+        "nixpkgs": "nixpkgs_3"
       },
       "locked": {
         "lastModified": 1599125415,
@@ -173,17 +168,11 @@
       "inputs": {
         "nix-dev": "nix-dev",
         "nix-pills": "nix-pills",
-<<<<<<< HEAD
         "nixpkgs": "nixpkgs_2",
-        "released-nix": "released-nix",
-        "released-nixpkgs": "released-nixpkgs"
-=======
-        "nixpkgs": "nixpkgs",
         "released-nix-stable": "released-nix-stable",
         "released-nix-unstable": "released-nix-unstable",
         "released-nixpkgs-stable": "released-nixpkgs-stable",
         "released-nixpkgs-unstable": "released-nixpkgs-unstable"
->>>>>>> 36141d45
       }
     }
   },
