// Variables definitions
// =====================

// A unit-less, equivalent to "non-high DPI" pixels for the desired font size.
// This ends up being "math'd" away into rem.
@pixel-equivalent-font-size: 16;

// One "unit" is equivalent to one device pixel for the "default" font size.
// Using `@unit` ensures the design is totally scalable according to the
// platform's font sizes.
@unit: 1rem/@pixel-equivalent-font-size;

// Equivalent, but according to the local font size
@relative-unit: 1em/@pixel-equivalent-font-size;

// Purposefully set without a unit.
@line-height: 32 / 18;
//             ^   ^
//             ^   \ measured in px when `line-height` is set to 1
//             \ measured in the mockups

// Margin size between components/elements.
// It is perfectly fine to divide this by two to share responsibility between
// side-by-side elements.
// For *following* elements (top to bottom), prefer relying on the browser's
// margin collapse; do NOT divide the margin there.
//   https://developer.mozilla.org/en-US/docs/Web/CSS/CSS_Box_Model/Mastering_margin_collapsing
@gutter: 16*@unit;

* {
  box-sizing:border-box
}

html {
  // Assuming a browser default font size of 16px,
  // this is equivalent to setting the document size
  // in pixel-width to what the numerator is.
  // font-size: (@pixel-equivalent-font-size)px;
  font-size: (@pixel-equivalent-font-size/16) * 100%;
  // Doing it like this ensures the whole document scales up
  // according to the font size preferences of the user agent (the
  // browser).

  // Purposefully without unit.
  line-height: @line-height;
}

html when (#theme.layout[workaround-ultrawide] = true) {
  // Look, 4K is 3840 pixels wide *in 1:1 pixel size*.
  // If people are using 2160p-class displays (same height as 4K) without
  // some kind of Hi-DPI setting, this is their own fault.
  // Note that changing this setting is hazardous to your health!
  // You have to make sure all SVG elements that are meant to fill the width
  // have been resized accordingly!
  @_max-viewport: 4000px;
  @media screen and (min-width: @_max-viewport) {
    // Hides stuff like the box-shadow.
    // Also makes for a clear message: this is the void, you stretched the site
    // too far!
    background: #000;

    body {
      margin: auto;
      max-width: unit(@_max-viewport)*@unit;
    }
  }
}

html when (#theme.layout[workaround-ultrasmall] = true) {
  // Similar, but for way too small displays. It's better to scale the site
  // down a bit than to have it be broken. Users can still zoom in.
  // In reality, what this means is that all sizes under 320px end up
  // structurally the same as the iPhone 5/SE width.
  @_min-viewport: 320px; // iPhone 5/SE width
  @media screen and (max-width: @_min-viewport) {
    font-size: calc(@pixel-equivalent-font-size/unit(@_min-viewport) * 100vw);
  }
}

body {
  font-size: 1rem;
  font-family: #theme.font[primary];
  font-weight: #theme.font[primary-weight];
  color: #theme.color[foreground];
  background-color: #theme.color[background];

  min-height: 100vh;
  display: flex;
  flex-direction: column;

  // For narrow designs, the body handles the gutters.
  #screen-xs-max({
    padding-left: @gutter;
    padding-right: @gutter;
  });
}

body > main {
  flex-grow: 1;
}

a {
  text-decoration: none;
  border-bottom: 1px solid;
  color: #theme.color[blue-dark2];
}

ul {
  padding: 0;
  margin-top: 0;
  margin-right: 0;
  margin-bottom: @gutter;
  margin-left: @gutter;
}

table {
  border-collapse: collapse;
  width: 100%;
  margin-bottom: @gutter;
}

thead th {
  text-align: left;
}

hr {
  margin-top: @gutter;
  margin-bottom: @gutter;
}

// Apply the theme's heading rules
h1 { #theme.h1 }
h2 { #theme.h2 }
h3 { #theme.h3 }
h4 { #theme.h4 }
h5 { #theme.h5 }
h6 { #theme.h6 }

b, strong {
  font-weight: bold;
}

section {
    margin-top: 1.5em;
}

p {
  margin-top: 0;
  margin-bottom: @gutter;
}

// Some weirdness with `tt` that is not happening with `code`...
tt {
<<<<<<< HEAD
  font-size: 14*@unit;
=======
	font-size: 14*@unit;
	overflow-wrap: break-word;
>>>>>>> 13f60d1f
}

dt, dd {
  & > *:first-child {
    margin-top: 0;
  }
  & > *:last-child {
    margin-bottom: 0;
  }
}

pre, code {
  font-family: #theme.font[monospace];
}

// Utility classes
// ===============

// Inline (floating) images
// (While it can be seen as unsemantic, it is logically semantic in
// that it declares the image is inline with the text; not the manner
// in which it is made inline.)
img.inline {
    float: right;
    margin-left: @gutter;
    margin-bottom: @gutter;
}

// Basic layout components
// =======================

// For pages that don't handle the container layouts themselves.
// All pages with "flair" will not be in a generic layout, and sections will
// handle being containers (and be graphically enhanced).
// (generic-layout is wrapped when a .tt page doesn't define handlesLayout)
.generic-layout {
  #container();

  &.lead, & > .lead {
    font-size: 1.25em;
  }
}

.page-title {
  #flair.angled-title();
}

// "Bordered" monospaced text.
.terminal-console, .file-listing {
  border-radius: #theme.common[radius];
  padding: @gutter;
  overflow: auto;
}

// The console has a dark background
.terminal-console {
  color: #theme.terminal[foreground];
  background-color: #theme.terminal[background];

  .shell-prompt {
    font-weight: bold;
  }
}

// But the file listing is light!
.file-listing {
  background: #theme.file-listing[background];
  color: #theme.file-listing[foreground];
  box-shadow: #theme.common[internal-shadow];
}

// Unsemantic layouts
// ==================
// 
// Used only for making "MVP" pages. Once *actually* designed, they should only
// use semantic class names, with appropriate styles.

// The "columnar layout" can be of the "-longform" variant.
// The long form does not split on columns on the "sm" viewport width.
// This is better for long form content laid-out in two columns.
.columnar-layout {
  &.-longform {
    &.-two {
      @_cols: 2;
      #columns(@_cols, @sm: 1);
      & > .-twice {
        #screen-md-min({
          width: 100%/@_cols*2;
        });
      }
    }
    &.-three {
      @_cols: 3;
      #columns(@_cols, @sm: 1);
      & > .-twice {
        #screen-md-min({
          width: 100%/@_cols*2;
        });
      }
    }
    &.-four {
      @_cols: 4;
      #columns(@_cols, @sm: 1);
      & > .-twice {
        #screen-md-min({
          width: 100%/@_cols*2;
        });
      }
    }
  }
  &:not(.-longform) {
    &.-two {
      @_cols: 2;
      #columns(@_cols);
      & > .-twice {
        #screen-sm-min({
          width: 100%/@_cols*2;
        });
      }
    }
    &.-three {
      @_cols: 3;
      #columns(@_cols);
      & > .-twice {
        #screen-sm-min({
          width: 100%/@_cols*2;
        });
      }
    }
    &.-four {
      @_cols: 4;
      #columns(@_cols);
      & > .-twice {
        #screen-sm-min({
          width: 100%/@_cols*2;
        });
      }
    }
  }
}

.well {
  background: #theme.file-listing[background];
  color: #theme.file-listing[foreground];

  &:extend(.notice-box all);
}

.label {
  pointer-events: none;
  #no-select();

  font-family: #theme.font[secondary];
  font-weight: bold;
  font-size: 0.8em;
  vertical-align: text-bottom;
  border-radius: 0.3em;
  padding: 0.1em 0.3em;

  &.-info {
    background-color: #theme.color[blue-dark];
    color: #theme.color[white];
  }
}<|MERGE_RESOLUTION|>--- conflicted
+++ resolved
@@ -151,12 +151,8 @@
 
 // Some weirdness with `tt` that is not happening with `code`...
 tt {
-<<<<<<< HEAD
   font-size: 14*@unit;
-=======
-	font-size: 14*@unit;
-	overflow-wrap: break-word;
->>>>>>> 13f60d1f
+  overflow-wrap: break-word;
 }
 
 dt, dd {
