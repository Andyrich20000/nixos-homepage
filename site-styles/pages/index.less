--- conflicted
+++ resolved
@@ -2,11 +2,8 @@
 // (index is main...)
 @import "community";
 @import "donate";
-<<<<<<< HEAD
+@import "download";
 @import "governance";
-=======
-@import "download";
->>>>>>> 53c4e1bc
 @import "guides";
 @import "learn";
 @import "main";
