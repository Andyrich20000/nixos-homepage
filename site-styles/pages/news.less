// MVP to re-use the DOM of the existing page.
<<<<<<< HEAD
section.page-news {
  #container();

  .news-header .news-date {
    white-space: nowrap;
    padding-left: @gutter;
    text-align: right;
    vertical-align: bottom;
  }
  .news-header .news-short {
    #theme.h1;
  }

  .news-header > td {
    border-bottom: @unit solid #theme.color[blue-light];
  }

  tr.news-descr > td {
    padding-top: @gutter;
    padding-bottom: @gutter * 2;
  }
=======
section.news-items {
	#container();

	header {
		border-bottom: @unit solid #theme.color[blue-light];
		margin-bottom: @gutter;

		display: flex;
		flex-direction: column;

		#screen-sm-min({
			flex-direction: row;
		});

		align-items: baseline;

		h2 {
			flex-grow: 1;
		}
	}

	section {
		margin-bottom: @gutter * 2;
	}
>>>>>>> 13f60d1f
}<|MERGE_RESOLUTION|>--- conflicted
+++ resolved
@@ -1,50 +1,26 @@
-// MVP to re-use the DOM of the existing page.
-<<<<<<< HEAD
-section.page-news {
+// MVP /o re-use the DOM of the existing page.
+section.news-items {
   #container();
 
-  .news-header .news-date {
-    white-space: nowrap;
-    padding-left: @gutter;
-    text-align: right;
-    vertical-align: bottom;
-  }
-  .news-header .news-short {
-    #theme.h1;
+  header {
+    border-bottom: @unit solid #theme.color[blue-light];
+    margin-bottom: @gutter;
+
+    display: flex;
+    flex-direction: column;
+
+    #screen-sm-min({
+      flex-direction: row;
+    });
+
+    align-items: baseline;
+
+    h2 {
+      flex-grow: 1;
+    }
   }
 
-  .news-header > td {
-    border-bottom: @unit solid #theme.color[blue-light];
+  section {
+    margin-bottom: @gutter * 2;
   }
-
-  tr.news-descr > td {
-    padding-top: @gutter;
-    padding-bottom: @gutter * 2;
-  }
-=======
-section.news-items {
-	#container();
-
-	header {
-		border-bottom: @unit solid #theme.color[blue-light];
-		margin-bottom: @gutter;
-
-		display: flex;
-		flex-direction: column;
-
-		#screen-sm-min({
-			flex-direction: row;
-		});
-
-		align-items: baseline;
-
-		h2 {
-			flex-grow: 1;
-		}
-	}
-
-	section {
-		margin-bottom: @gutter * 2;
-	}
->>>>>>> 13f60d1f
 }